# Attributes

Attributes can be used to control how objects are serialized and deserialized.

 * `Argon.JsonObjectAttribute` - Placed on classes to control how they should be serialized as a JSON object.
 * `Argon.JsonArrayAttribute` - Placed on collections to control how they should be serialized as a JSON array.
 * `Argon.JsonDictionaryAttribute` - Placed on dictionaries to control how they should be serialized as a JSON object.
 * `Argon.JsonPropertyAttribute` - Placed on fields and properties to control how they should be serialized as a property in a JSON object.
 * `Argon.JsonConverterAttribute` - Placed on either classes or fields and properties to specify which JsonConverter should be used during serialization.
 * `Argon.JsonExtensionDataAttribute` - Placed on a collection field or property to deserialize properties with no matching class member into the specified collection and write values during serialization.
 * `Argon.JsonConstructorAttribute` - Placed on a constructor to specify that it should be used to create the class during deserialization.


## Standard .NET Serialization Attributes

As well as using the built-in Json.NET attributes, Json.NET also looks for the `System.SerializableAttribute` (if IgnoreSerializableAttribute on DefaultContractResolver is set to false) `DataContractAttribute`, `DataMemberAttribute`, and `NonSerializedAttribute` and attributes when determining how JSON is to be serialized and deserialized.

Json.NET attributes take precedence over standard .NET serialization attributes (e.g. if both JsonPropertyAttribute and DataMemberAttribute are present on a property and both customize the name, the name from JsonPropertyAttribute will be used).

<!-- snippet: SerializationAttributes -->
<a id='snippet-serializationattributes'></a>
```cs
[JsonObject(MemberSerialization.OptIn)]
public class Person
{
    // "John Smith"
    [JsonProperty] public string Name { get; set; }

    // "2000-12-15T22:11:03"
    [JsonProperty] public DateTime BirthDate { get; set; }

    // new Date(976918263055)
    [JsonProperty] public DateTime LastModified { get; set; }

    // not serialized because mode is opt-in
    public string Department { get; set; }
}
```
<sup><a href='/src/ArgonTests/Documentation/SerializationTests.cs#L74-L92' title='Snippet source file'>snippet source</a> | <a href='#snippet-serializationattributes' title='Start of snippet'>anchor</a></sup>
<!-- endSnippet -->


## Json.NET Serialization Attributes


### JsonObjectAttribute

The MemberSerialization flag on this attribute specifies whether member serialization is opt-in (a member must have the JsonProperty or DataMember attribute to be serialized), opt-out (everything is serialized by default but can be ignored with the JsonIgnoreAttribute, Json.NET's default behavior) or fields (all public and private fields are serialized and properties are ignored).

Placing the the `System.Runtime.Serialization.DataContractAttribute` on a type is another way to default member serialization to opt-in.

The NamingStrategy setting on this attributes can be set to a `Argon.NamingStrategy` type that specifies how property names are serialized.

Json.NET serializes .NET classes that implement IEnumerable as a JSON array populated with the IEnumerable values. Placing the `Argon.JsonObjectAttribute` overrides this behavior and forces the serializer to serialize the class's fields and properties.


### JsonArrayAttribute/JsonDictionaryAttribute

The `Argon.JsonArrayAttribute` and `Argon.JsonDictionaryAttribute` are used to specify whether a class is serialized as that collection type.

The collection attributes have options to customize the JsonConverter, type name handling, and reference handling that are applied to collection items.


### JsonPropertyAttribute

JsonPropertyAttribute has a number of uses:

 * By default, the JSON property will have the same name as the .NET property. This attribute allows the name to be customized.
 * JsonPropertyAttribute indicates that a property should be serialized when member serialization is set to opt-in.
 * It includes non-public properties in serialization and deserialization.
 * It can be used to customize type name, reference, null, and default value handling for the property value.
 * It can be used to customize the `Argon.NamingStrategy` of the serialized property name.
 * It can be used to customize the property's collection items JsonConverter, type name handling, and reference handling.

The DataMemberAttribute can be used as a substitute for JsonPropertyAttribute.


### JsonIgnoreAttribute

Excludes a field or property from serialization.

The `System.NonSerializedAttribute` can be used as a substitute for JsonIgnoreAttribute.


## JsonConverterAttribute

The `Argon.JsonConverterAttribute` specifies which `Argon.JsonConverter` is used to convert an object.

The attribute can be placed on a class or a member. When placed on a class, the JsonConverter specified by the attribute will be the default way of serializing that class. When the attribute is on a field or property, then the specified JsonConverter will always be used to serialize that value.

The priority of which JsonConverter is used is member attribute, then class attribute, and finally any converters passed to the JsonSerializer.

<!-- snippet: JsonConverterAttributePropertyTypes -->
<a id='snippet-jsonconverterattributepropertytypes'></a>
```cs
public enum UserStatus
{
    NotConfirmed,
    Active,
    Deleted
}

public class User
{
    public string UserName { get; set; }

    [JsonConverter(typeof(StringEnumConverter))]
    public UserStatus Status { get; set; }
}
```
<sup><a href='/src/ArgonTests/Documentation/Samples/Serializer/JsonConverterAttributeProperty.cs#L7-L24' title='Snippet source file'>snippet source</a> | <a href='#snippet-jsonconverterattributepropertytypes' title='Start of snippet'>anchor</a></sup>
<!-- endSnippet -->

This example shows the JsonConverterAttribute being applied to a property.

To apply a JsonConverter to the items in a collection, use either `Argon.JsonArrayAttribute`, `Argon.JsonDictionaryAttribute` or `Argon.JsonPropertyAttribute` and set the ItemConverterType property to the converter type you want to use.

<<<<<<< HEAD
=======
### JsonExtensionDataAttribute

The `Argon.JsonExtensionDataAttribute` instructs the `Argon.JsonSerializer` to deserialize properties with no matching field or property on the type into the specified collection. During serialization the values in this collection are written back to the instance's JSON object.

All extension data values will be written during serialization, even if a property the same name has already been written.

This example shows the JsonExtensionDataAttribute being applied to a field, unmatched JSON properties being added to the field's collection during deserialization.

<!-- snippet: DeserializeExtensionDataTypes -->
<a id='snippet-deserializeextensiondatatypes'></a>
```cs
public class DirectoryAccount : IJsonOnDeserialized
{
    // normal deserialization
    public string DisplayName { get; set; }

    // these properties are set in OnDeserialized
    public string UserName { get; set; }
    public string Domain { get; set; }

    [JsonExtensionData] IDictionary<string, JToken> _additionalData = new Dictionary<string, JToken>();

    public void OnDeserialized()
    {
        // SAMAccountName is not deserialized to any property
        // and so it is added to the extension data dictionary
        var samAccountName = (string) _additionalData["SAMAccountName"];

        Domain = samAccountName.Split('\\')[0];
        UserName = samAccountName.Split('\\')[1];
    }
}
```
<sup><a href='/src/ArgonTests/Documentation/Samples/Serializer/DeserializeExtensionData.cs#L7-L31' title='Snippet source file'>snippet source</a> | <a href='#snippet-deserializeextensiondatatypes' title='Start of snippet'>anchor</a></sup>
<!-- endSnippet -->

<!-- snippet: DeserializeExtensionDataUsage -->
<a id='snippet-deserializeextensiondatausage'></a>
```cs
var json = """
    {
      'DisplayName': 'John Smith',
      'SAMAccountName': 'contoso\\johns'
    }
    """;

var account = JsonConvert.DeserializeObject<DirectoryAccount>(json);

Console.WriteLine(account.DisplayName);
// John Smith

Console.WriteLine(account.Domain);
// contoso

Console.WriteLine(account.UserName);
// johns
```
<sup><a href='/src/ArgonTests/Documentation/Samples/Serializer/DeserializeExtensionData.cs#L36-L56' title='Snippet source file'>snippet source</a> | <a href='#snippet-deserializeextensiondatausage' title='Start of snippet'>anchor</a></sup>
<!-- endSnippet -->

>>>>>>> f9d7e9f8

### JsonConstructorAttribute

The `Argon.JsonConstructorAttribute` instructs the `Argon.JsonSerializer` to use a specific constructor when deserializing a class. It can be used to create a class using a parameterized constructor instead of the default constructor, or to pick which specific parameterized constructor to use if there are multiple.

<!-- snippet: JsonConstructorAttributeTypes -->
<a id='snippet-jsonconstructorattributetypes'></a>
```cs
public class User
{
    public string UserName { get; }
    public bool Enabled { get; }

    public User()
    {
    }

    [JsonConstructor]
    public User(string userName, bool enabled)
    {
        UserName = userName;
        Enabled = enabled;
    }
}
```
<sup><a href='/src/ArgonTests/Documentation/Samples/Serializer/JsonConstructorAttribute.cs#L9-L28' title='Snippet source file'>snippet source</a> | <a href='#snippet-jsonconstructorattributetypes' title='Start of snippet'>anchor</a></sup>
<!-- endSnippet -->

<!-- snippet: JsonConstructorAttributeUsage -->
<a id='snippet-jsonconstructorattributeusage'></a>
```cs
var json = """
    {
      "UserName": "domain\\username",
      "Enabled": true
    }
    """;

var user = JsonConvert.DeserializeObject<User>(json);

Console.WriteLine(user.UserName);
// domain\username
```
<sup><a href='/src/ArgonTests/Documentation/Samples/Serializer/JsonConstructorAttribute.cs#L33-L47' title='Snippet source file'>snippet source</a> | <a href='#snippet-jsonconstructorattributeusage' title='Start of snippet'>anchor</a></sup>
<!-- endSnippet -->


## Related Topics

 * `Argon.JsonObjectAttribute`
 * `Argon.JsonArrayAttribute`
 * `Argon.JsonDictionaryAttribute`
 * `Argon.JsonPropertyAttribute`
 * `Argon.JsonConverterAttribute`
 * `Argon.JsonExtensionDataAttribute`
 * `Argon.JsonConstructorAttribute`<|MERGE_RESOLUTION|>--- conflicted
+++ resolved
@@ -115,8 +115,6 @@
 
 To apply a JsonConverter to the items in a collection, use either `Argon.JsonArrayAttribute`, `Argon.JsonDictionaryAttribute` or `Argon.JsonPropertyAttribute` and set the ItemConverterType property to the converter type you want to use.
 
-<<<<<<< HEAD
-=======
 ### JsonExtensionDataAttribute
 
 The `Argon.JsonExtensionDataAttribute` instructs the `Argon.JsonSerializer` to deserialize properties with no matching field or property on the type into the specified collection. During serialization the values in this collection are written back to the instance's JSON object.
@@ -177,7 +175,6 @@
 <sup><a href='/src/ArgonTests/Documentation/Samples/Serializer/DeserializeExtensionData.cs#L36-L56' title='Snippet source file'>snippet source</a> | <a href='#snippet-deserializeextensiondatausage' title='Start of snippet'>anchor</a></sup>
 <!-- endSnippet -->
 
->>>>>>> f9d7e9f8
 
 ### JsonConstructorAttribute
 
