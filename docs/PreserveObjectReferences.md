# Preserving Object References

By default Json.NET will serialize all objects it encounters by value. If a list contains two Person references and both references point to the same object, then the JsonSerializer will write out all the names and values for each reference.

<!-- snippet: PreservingObjectReferencesOff -->
<a id='snippet-preservingobjectreferencesoff'></a>
```cs
var p = new Person
{
    BirthDate = new(1980, 12, 23, 0, 0, 0, DateTimeKind.Utc),
    LastModified = new(2009, 2, 20, 12, 59, 21, DateTimeKind.Utc),
    Name = "James"
};

var people = new List<Person>
{
    p,
    p
};

var json = JsonConvert.SerializeObject(people, Formatting.Indented);
//[
//  {
//    "Name": "James",
//    "BirthDate": "1980-12-23T00:00:00Z",
//    "LastModified": "2009-02-20T12:59:21Z"
//  },
//  {
//    "Name": "James",
//    "BirthDate": "1980-12-23T00:00:00Z",
//    "LastModified": "2009-02-20T12:59:21Z"
//  }
//]
```
<<<<<<< HEAD
<sup><a href='/src/Tests/Documentation/SerializationTests.cs#L316-L345' title='Snippet source file'>snippet source</a> | <a href='#snippet-preservingobjectreferencesoff' title='Start of snippet'>anchor</a></sup>
=======
<sup><a href='/src/Tests/Documentation/SerializationTests.cs#L317-L346' title='Snippet source file'>snippet source</a> | <a href='#snippet-preservingobjectreferencesoff' title='Start of snippet'>anchor</a></sup>
>>>>>>> 5934e1ab
<!-- endSnippet -->

In most cases this is the desired result, but in certain scenarios writing the second item in the list as a reference to the first is a better solution. If the above JSON was deserialized now, then the returned list would contain two completely separate Person objects with the same values. Writing references by value will also cause problems on objects where a circular reference occurs.


## PreserveReferencesHandling

Setting `Argon.PreserveReferencesHandling` will track object references when serializing and deserializing JSON.

<!-- snippet: PreservingObjectReferencesOn -->
<a id='snippet-preservingobjectreferenceson'></a>
```cs
var json = JsonConvert.SerializeObject(people, Formatting.Indented,
    new JsonSerializerSettings {PreserveReferencesHandling = PreserveReferencesHandling.Objects});

//[
//  {
//    "$id": "1",
//    "Name": "James",
//    "BirthDate": "1983-03-08T00:00Z",
//    "LastModified": "2012-03-21T05:40Z"
//  },
//  {
//    "$ref": "1"
//  }
//]

var deserializedPeople = JsonConvert.DeserializeObject<List<Person>>(json,
    new JsonSerializerSettings {PreserveReferencesHandling = PreserveReferencesHandling.Objects});

Console.WriteLine(deserializedPeople.Count);
// 2

var p1 = deserializedPeople[0];
var p2 = deserializedPeople[1];

Console.WriteLine(p1.Name);
// James
Console.WriteLine(p2.Name);
// James

var equal = ReferenceEquals(p1, p2);
// true
```
<<<<<<< HEAD
<sup><a href='/src/Tests/Documentation/SerializationTests.cs#L376-L410' title='Snippet source file'>snippet source</a> | <a href='#snippet-preservingobjectreferenceson' title='Start of snippet'>anchor</a></sup>
=======
<sup><a href='/src/Tests/Documentation/SerializationTests.cs#L377-L411' title='Snippet source file'>snippet source</a> | <a href='#snippet-preservingobjectreferenceson' title='Start of snippet'>anchor</a></sup>
>>>>>>> 5934e1ab
<!-- endSnippet -->

The first Person in the list is serialized with the addition of an object ID. The second Person in JSON is now only a reference to the first.

With PreserveReferencesHandling on, now only one Person object is created on deserialization and the list contains two references to it, mirroring what was started with.

Metadata properties like `$id` must be located at the beginning of a JSON object to be successfully detected during deserialization. If it is not possible control the order of properties in the JSON object then `Argon.MetadataPropertyHandling` can be used to remove this restriction.

References cannot be preserved when a value is set via a non-default constructor. With a non-default constructor, child values must be created before the parent value so they can be passed into the constructor, making tracking reference impossible. `System.Runtime.Serialization.ISerializable` types are an example of a class whose values are populated with a non-default constructor and won't work with PreserveReferencesHandling.


## IsReference

The PreserveReferencesHandling setting on the JsonSerializer will change how all objects are serialized and deserialized. For fine grain control over which objects and members should be serialized as a reference there is the IsReference property on the JsonObjectAttribute, JsonArrayAttribute and JsonPropertyAttribute.

Setting IsReference on JsonObjectAttribute or JsonArrayAttribute to true will mean the JsonSerializer will always serialize the type the attribute is against as a reference. Setting IsReference on the JsonPropertyAttribute to true will serialize only that property as a reference.

<!-- snippet: PreservingObjectReferencesAttribute -->
<a id='snippet-preservingobjectreferencesattribute'></a>
```cs
[JsonObject(IsReference = true)]
public class EmployeeReference
{
    public string Name { get; set; }
    public EmployeeReference Manager { get; set; }
}
```
<<<<<<< HEAD
<sup><a href='/src/Tests/Documentation/SerializationTests.cs#L415-L424' title='Snippet source file'>snippet source</a> | <a href='#snippet-preservingobjectreferencesattribute' title='Start of snippet'>anchor</a></sup>
=======
<sup><a href='/src/Tests/Documentation/SerializationTests.cs#L416-L425' title='Snippet source file'>snippet source</a> | <a href='#snippet-preservingobjectreferencesattribute' title='Start of snippet'>anchor</a></sup>
>>>>>>> 5934e1ab
<!-- endSnippet -->


## IReferenceResolver

To customize how references are generated and resolved the `Argon.IReferenceResolver` interface is available to inherit from and use with the JsonSerializer.


## Related Topics

 * `Argon.PreserveReferencesHandling`<|MERGE_RESOLUTION|>--- conflicted
+++ resolved
@@ -32,11 +32,7 @@
 //  }
 //]
 ```
-<<<<<<< HEAD
-<sup><a href='/src/Tests/Documentation/SerializationTests.cs#L316-L345' title='Snippet source file'>snippet source</a> | <a href='#snippet-preservingobjectreferencesoff' title='Start of snippet'>anchor</a></sup>
-=======
 <sup><a href='/src/Tests/Documentation/SerializationTests.cs#L317-L346' title='Snippet source file'>snippet source</a> | <a href='#snippet-preservingobjectreferencesoff' title='Start of snippet'>anchor</a></sup>
->>>>>>> 5934e1ab
 <!-- endSnippet -->
 
 In most cases this is the desired result, but in certain scenarios writing the second item in the list as a reference to the first is a better solution. If the above JSON was deserialized now, then the returned list would contain two completely separate Person objects with the same values. Writing references by value will also cause problems on objects where a circular reference occurs.
@@ -81,11 +77,7 @@
 var equal = ReferenceEquals(p1, p2);
 // true
 ```
-<<<<<<< HEAD
-<sup><a href='/src/Tests/Documentation/SerializationTests.cs#L376-L410' title='Snippet source file'>snippet source</a> | <a href='#snippet-preservingobjectreferenceson' title='Start of snippet'>anchor</a></sup>
-=======
 <sup><a href='/src/Tests/Documentation/SerializationTests.cs#L377-L411' title='Snippet source file'>snippet source</a> | <a href='#snippet-preservingobjectreferenceson' title='Start of snippet'>anchor</a></sup>
->>>>>>> 5934e1ab
 <!-- endSnippet -->
 
 The first Person in the list is serialized with the addition of an object ID. The second Person in JSON is now only a reference to the first.
@@ -113,11 +105,7 @@
     public EmployeeReference Manager { get; set; }
 }
 ```
-<<<<<<< HEAD
-<sup><a href='/src/Tests/Documentation/SerializationTests.cs#L415-L424' title='Snippet source file'>snippet source</a> | <a href='#snippet-preservingobjectreferencesattribute' title='Start of snippet'>anchor</a></sup>
-=======
 <sup><a href='/src/Tests/Documentation/SerializationTests.cs#L416-L425' title='Snippet source file'>snippet source</a> | <a href='#snippet-preservingobjectreferencesattribute' title='Start of snippet'>anchor</a></sup>
->>>>>>> 5934e1ab
 <!-- endSnippet -->
 
 
