--- conflicted
+++ resolved
@@ -208,125 +208,8 @@
 
         var sr = new StringReader(input);
 
-<<<<<<< HEAD
-        using JsonReader reader = new JsonTextReader(sr);
+        using var reader = new JsonTextReader(sr);
         await reader.VerifyReaderState();
-=======
-        using var reader = new JsonTextReader(sr);
-        Assert.Equal(0, reader.Depth);
-
-        await reader.ReadAsync();
-        Assert.Equal(reader.TokenType, JsonToken.StartObject);
-        Assert.Equal(0, reader.Depth);
-        Assert.Equal("", reader.Path);
-
-        await reader.ReadAsync();
-        Assert.Equal(reader.TokenType, JsonToken.PropertyName);
-        Assert.Equal(1, reader.Depth);
-        Assert.Equal("value", reader.Path);
-
-        await reader.ReadAsync();
-        Assert.Equal(reader.TokenType, JsonToken.String);
-        Assert.Equal(reader.Value, @"Purple");
-        Assert.Equal(reader.QuoteChar, '\'');
-        Assert.Equal(1, reader.Depth);
-        Assert.Equal("value", reader.Path);
-
-        await reader.ReadAsync();
-        Assert.Equal(reader.TokenType, JsonToken.PropertyName);
-        Assert.Equal(1, reader.Depth);
-        Assert.Equal("array", reader.Path);
-
-        await reader.ReadAsync();
-        Assert.Equal(reader.TokenType, JsonToken.StartArray);
-        Assert.Equal(1, reader.Depth);
-        Assert.Equal("array", reader.Path);
-
-        await reader.ReadAsync();
-        Assert.Equal(reader.TokenType, JsonToken.Integer);
-        Assert.Equal(1L, reader.Value);
-        Assert.Equal(2, reader.Depth);
-        Assert.Equal("array[0]", reader.Path);
-
-        await reader.ReadAsync();
-        Assert.Equal(reader.TokenType, JsonToken.Integer);
-        Assert.Equal(2L, reader.Value);
-        Assert.Equal(2, reader.Depth);
-        Assert.Equal("array[1]", reader.Path);
-
-        await reader.ReadAsync();
-        Assert.Equal(reader.TokenType, JsonToken.StartConstructor);
-        Assert.Equal("Date", reader.Value);
-        Assert.Equal(2, reader.Depth);
-        Assert.Equal("array[2]", reader.Path);
-
-        await reader.ReadAsync();
-        Assert.Equal(reader.TokenType, JsonToken.Integer);
-        Assert.Equal(1L, reader.Value);
-        Assert.Equal(3, reader.Depth);
-        Assert.Equal("array[2][0]", reader.Path);
-
-        await reader.ReadAsync();
-        Assert.Equal(reader.TokenType, JsonToken.EndConstructor);
-        Assert.Equal(null, reader.Value);
-        Assert.Equal(2, reader.Depth);
-        Assert.Equal("array[2]", reader.Path);
-
-        await reader.ReadAsync();
-        Assert.Equal(reader.TokenType, JsonToken.EndArray);
-        Assert.Equal(1, reader.Depth);
-        Assert.Equal("array", reader.Path);
-
-        await reader.ReadAsync();
-        Assert.Equal(reader.TokenType, JsonToken.PropertyName);
-        Assert.Equal(1, reader.Depth);
-        Assert.Equal("subobject", reader.Path);
-
-        await reader.ReadAsync();
-        Assert.Equal(reader.TokenType, JsonToken.StartObject);
-        Assert.Equal(1, reader.Depth);
-        Assert.Equal("subobject", reader.Path);
-
-        await reader.ReadAsync();
-        Assert.Equal(reader.TokenType, JsonToken.PropertyName);
-        Assert.Equal(2, reader.Depth);
-        Assert.Equal("subobject.prop", reader.Path);
-
-        await reader.ReadAsync();
-        Assert.Equal(reader.TokenType, JsonToken.Integer);
-        Assert.Equal(2, reader.Depth);
-        Assert.Equal("subobject.prop", reader.Path);
-
-        await reader.ReadAsync();
-        Assert.Equal(reader.TokenType, JsonToken.PropertyName);
-        Assert.Equal(2, reader.Depth);
-        Assert.Equal("subobject.proparray", reader.Path);
-
-        await reader.ReadAsync();
-        Assert.Equal(reader.TokenType, JsonToken.StartArray);
-        Assert.Equal(2, reader.Depth);
-        Assert.Equal("subobject.proparray", reader.Path);
-
-        await reader.ReadAsync();
-        Assert.Equal(reader.TokenType, JsonToken.Integer);
-        Assert.Equal(3, reader.Depth);
-        Assert.Equal("subobject.proparray[0]", reader.Path);
-
-        await reader.ReadAsync();
-        Assert.Equal(reader.TokenType, JsonToken.EndArray);
-        Assert.Equal(2, reader.Depth);
-        Assert.Equal("subobject.proparray", reader.Path);
-
-        await reader.ReadAsync();
-        Assert.Equal(reader.TokenType, JsonToken.EndObject);
-        Assert.Equal(1, reader.Depth);
-        Assert.Equal("subobject", reader.Path);
-
-        await reader.ReadAsync();
-        Assert.Equal(reader.TokenType, JsonToken.EndObject);
-        Assert.Equal(0, reader.Depth);
-        Assert.Equal("", reader.Path);
->>>>>>> 116e06c4
     }
 
     [Fact]
