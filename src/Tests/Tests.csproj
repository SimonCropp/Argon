﻿<Project Sdk="Microsoft.NET.Sdk">
  <PropertyGroup>
    <TargetFrameworks>net461;net48;net6.0</TargetFrameworks>
    <TargetFrameworks Condition="$(Configuration) == 'DebugNet6'">net6.0</TargetFrameworks>
    <Nullable>disable</Nullable>
  </PropertyGroup>
  <PropertyGroup Condition=" '$(OS)' != 'Windows_NT' ">
    <TargetFrameworks>net6</TargetFrameworks>
  </PropertyGroup>
  <ItemGroup>
    <ProjectReference Include="..\Argon.NodaTime\Argon.NodaTime.csproj" />
    <Using Remove="System.Net.Http" />
    <Using Include="Xunit" />
    <PackageReference Include="IndexRange" Version="1.0.1" PrivateAssets="all" />
    <PackageReference Include="Nullable" Version="1.3.0" PrivateAssets="all" />
    <PackageReference Include="MarkdownSnippets.MsBuild" Version="24.3.0" PrivateAssets="all" />
    <PackageReference Include="NodaTime" Version="3.0.9" />
    <PackageReference Include="ProjectDefaults" Version="1.0.78" PrivateAssets="all" />
    <PackageReference Include="System.ValueTuple" Version="4.5.0" />
    <PackageReference Include="FSharp.Core" Version="6.0.3" />
<<<<<<< HEAD
    <PackageReference Include="Verify" Version="16.3.6" />
    <PackageReference Include="Verify.Xunit" Version="16.4.0" />
=======
    <PackageReference Include="Verify" Version="16.4.0" />
    <PackageReference Include="Verify.Xunit" Version="16.3.6" />
>>>>>>> 108d1700
    <PackageReference Include="Xunit" Version="2.4.1" />
    <PackageReference Include="BenchmarkDotNet" Version="0.13.1" />
    <PackageReference Include="Moq" Version="4.17.2" />
    <PackageReference Include="xunit.runner.visualstudio" Version="2.4.3" />
    <PackageReference Include="Microsoft.NET.Test.Sdk" Version="17.1.0" />
    <PackageReference Include="Newtonsoft.Json" Version="13.0.1" />
    <PackageReference Include="Autofac" Version="6.3.0" />
    <Service Include="{82a7f48d-3b50-4b1e-b82e-3ada8210c358}" />
    <None Include="large.json">
      <CopyToOutputDirectory>PreserveNewest</CopyToOutputDirectory>
    </None>
    <None Include="bunny_pancake.jpg">
      <CopyToOutputDirectory>PreserveNewest</CopyToOutputDirectory>
    </None>
    <None Include="large_sample.xml">
      <CopyToOutputDirectory>PreserveNewest</CopyToOutputDirectory>
    </None>
    <None Include="PoisonText.txt">
      <CopyToOutputDirectory>PreserveNewest</CopyToOutputDirectory>
    </None>
    <ProjectReference Include="..\Argon.JsonPath\Argon.JsonPath.csproj" />
    <ProjectReference Include="..\Argon.Xml\Argon.Xml.csproj" />
    <ProjectReference Include="..\Argon.DataSet\Argon.DataSet.csproj" />
    <ProjectReference Include="..\Argon\Argon.csproj" />
  </ItemGroup>
  
  <ItemGroup Condition="$(TargetFramework)=='net461' OR $(TargetFramework)=='net48'">
    <PackageReference Include="System.Buffers" Version="4.5.1" />
    <PackageReference Include="System.Collections.Immutable" Version="6.0.0" />
    <Reference Include="Microsoft.CSharp" />
    <Reference Include="System.Web" />
    <Reference Include="System.Data.Linq" /> 
    <Reference Include="System.ComponentModel.DataAnnotations" />
    <Reference Include="System.Web.Extensions" />
    <Reference Include="System.Data.DataSetExtensions" />
  </ItemGroup>

  <ItemGroup Condition="$(TargetFramework)=='net5.0' OR $(TargetFramework)=='net6.0'">
    <PackageReference Include="System.ObjectModel" Version="4.3.0" />
    <PackageReference Include="System.Runtime.Serialization.Primitives" Version="4.3.0" />
    <PackageReference Include="System.Runtime.Serialization.Xml" Version="4.3.0" />
    <PackageReference Include="System.Runtime.Serialization.Formatters" Version="4.3.0" />
    <PackageReference Include="System.Xml.XmlSerializer" Version="4.3.0" />
  </ItemGroup>
</Project><|MERGE_RESOLUTION|>--- conflicted
+++ resolved
@@ -18,13 +18,8 @@
     <PackageReference Include="ProjectDefaults" Version="1.0.78" PrivateAssets="all" />
     <PackageReference Include="System.ValueTuple" Version="4.5.0" />
     <PackageReference Include="FSharp.Core" Version="6.0.3" />
-<<<<<<< HEAD
-    <PackageReference Include="Verify" Version="16.3.6" />
     <PackageReference Include="Verify.Xunit" Version="16.4.0" />
-=======
     <PackageReference Include="Verify" Version="16.4.0" />
-    <PackageReference Include="Verify.Xunit" Version="16.3.6" />
->>>>>>> 108d1700
     <PackageReference Include="Xunit" Version="2.4.1" />
     <PackageReference Include="BenchmarkDotNet" Version="0.13.1" />
     <PackageReference Include="Moq" Version="4.17.2" />
