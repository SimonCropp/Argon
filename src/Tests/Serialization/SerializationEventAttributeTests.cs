--- conflicted
+++ resolved
@@ -210,12 +210,12 @@
         Assert.Equal(null, obj.Member5);
     }
 
-    public class SerializationEventBaseTestObject :
-        IJsonOnSerializing
+    public class SerializationEventBaseTestObject
     {
         public string TestMember { get; set; }
 
-        public void OnSerializing() =>
+        [OnSerializing]
+        internal void OnSerializingMethod(StreamingContext context) =>
             TestMember = "Set!";
     }
 
@@ -236,8 +236,6 @@
             """, json);
     }
 
-<<<<<<< HEAD
-=======
     public class SerializationEventContextTestObject
     {
         public string TestMember { get; set; }
@@ -267,7 +265,6 @@
             """, json);
     }
 
->>>>>>> 5934e1ab
     [Fact]
     public void WhenSerializationErrorDetectedBySerializer_ThenCallbackIsCalled()
     {
@@ -393,7 +390,7 @@
             "Serialization Callback 'Void Deserialized()' in type 'SerializationEventAttributeTests+Contract' must have a single parameter of type 'System.Runtime.Serialization.StreamingContext'.");
     }
 
-    public class SerializationEventOrderTestObject:IJsonOnSerializing
+    public class SerializationEventOrderTestObject
     {
         protected IList<string> Events { get; }
 
@@ -403,7 +400,8 @@
         public IList<string> GetEvents() =>
             Events;
 
-        public virtual void OnSerializing() =>
+        [OnSerializing]
+        internal void OnSerializingMethod(StreamingContext context) =>
             Events.Add("OnSerializing");
 
         [OnSerialized]
@@ -417,16 +415,13 @@
         [OnDeserialized]
         internal void OnDeserializedMethod(StreamingContext context) =>
             Events.Add("OnDeserialized");
-
     }
 
     public class DerivedSerializationEventOrderTestObject : SerializationEventOrderTestObject
     {
-        public override void OnSerializing()
-        {
+        [OnSerializing]
+        internal new void OnSerializingMethod(StreamingContext context) =>
             Events.Add("OnSerializing_Derived");
-            base.OnSerializing();
-        }
 
         [OnSerialized]
         internal new void OnSerializedMethod(StreamingContext context) =>
@@ -443,11 +438,9 @@
 
     public class DerivedDerivedSerializationEventOrderTestObject : DerivedSerializationEventOrderTestObject
     {
-        public override void OnSerializing()
-        {
+        [OnSerializing]
+        internal new void OnSerializingMethod(StreamingContext context) =>
             Events.Add("OnSerializing_Derived_Derived");
-            base.OnSerializing();
-        }
 
         [OnSerialized]
         internal new void OnSerializedMethod(StreamingContext context) =>
