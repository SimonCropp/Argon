// Copyright (c) 2007 James Newton-King. All rights reserved.
// Use of this source code is governed by The MIT License,
// as found in the license.md file.

#if !NET5_0_OR_GREATER
using System.Web.Script.Serialization;
using System.Drawing;
#endif
using System.Collections.ObjectModel;
using System.Collections.Specialized;
using System.ComponentModel.DataAnnotations;
using System.Dynamic;
using System.Net.Mail;
using System.Runtime.Serialization.Json;
using System.Text.RegularExpressions;
using System.Xml;
using System.Xml.Linq;
using TestObjects;
using Formatting = Argon.Formatting;
using JsonConstructor = Argon.JsonConstructorAttribute;

public class JsonSerializerTest : TestFixtureBase
{
    [Fact]
    public void ListSourceSerialize()
    {
        var c = new ListSourceTest
        {
            strprop = "test"
        };
        var json = JsonConvert.SerializeObject(c);

        Assert.Equal(@"{""strprop"":""test""}", json);

        var c2 = JsonConvert.DeserializeObject<ListSourceTest>(json);

        Assert.Equal("test", c2.strprop);
    }

    public struct ImmutableStruct
    {
        public ImmutableStruct(string value)
        {
            Value = value;
            Value2 = 0;
        }

        public string Value { get; }
        public int Value2 { get; set; }
    }

    [Fact]
    public void DeserializeImmutableStruct()
    {
        var result = JsonConvert.DeserializeObject<ImmutableStruct>("{ \"Value\": \"working\", \"Value2\": 2 }");

        Assert.Equal("working", result.Value);
        Assert.Equal(2, result.Value2);
    }

    public struct AlmostImmutableStruct
    {
        public AlmostImmutableStruct(string value, int value2)
        {
            Value = value;
            Value2 = value2;
        }

        public string Value { get; }
        public int Value2 { get; set; }
    }

    [Fact]
    public void DeserializeAlmostImmutableStruct()
    {
        var result = JsonConvert.DeserializeObject<AlmostImmutableStruct>("{ \"Value\": \"working\", \"Value2\": 2 }");

        Assert.Equal(null, result.Value);
        Assert.Equal(2, result.Value2);
    }

    public class ErroringClass
    {
        public DateTime Tags { get; set; }
    }

    [Fact]
    public void DontCloseInputOnDeserializeError()
    {
        using var s = File.OpenRead("large.json");
        try
        {
            using (var reader = new JsonTextReader(new StreamReader(s)))
            {
                reader.SupportMultipleContent = true;
                reader.CloseInput = false;

                // read into array
                reader.Read();

                var ser = new JsonSerializer
                {
                    CheckAdditionalContent = false
                };

                ser.Deserialize<IList<ErroringClass>>(reader);
            }

            XUnitAssert.Fail();
        }
        catch (Exception)
        {
            Assert.True(s.Position > 0);

            s.Seek(0, SeekOrigin.Begin);

            Assert.Equal(0, s.Position);
        }
    }

    [Fact]
    public void SerializeInterfaceWithHiddenProperties()
    {
        var mySubclass = MyFactory.InstantiateSubclass();
        var myMainClass = MyFactory.InstantiateManiClass();

        //Class implementing interface with hidden members - flat object.
        var strJsonSubclass = JsonConvert.SerializeObject(mySubclass, Formatting.Indented);

        XUnitAssert.AreEqualNormalized("""
            {
              "ID": 123,
              "Name": "ABC",
              "P1": true,
              "P2": 44
            }
            """, strJsonSubclass);

        //Class implementing interface with hidden members - member of another class.
        var strJsonMainClass = JsonConvert.SerializeObject(myMainClass, Formatting.Indented);

        XUnitAssert.AreEqualNormalized("""
            {
              "ID": 567,
              "Name": "XYZ",
              "Subclass": {
                "ID": 123,
                "Name": "ABC",
                "P1": true,
                "P2": 44
              }
            }
            """, strJsonMainClass);
    }

    public class GenericIEnumerableWithImplicitConversion
    {
        public IEnumerable<ClassWithImplicitOperator> Enumerable { get; set; }
    }

    [Fact]
    public void DeserializeGenericIEnumerableWithImplicitConversion()
    {
        var deserialized = """
            {
              "Enumerable": [ "abc", "def" ] 
            }
            """;
        var enumerableClass = JsonConvert.DeserializeObject<GenericIEnumerableWithImplicitConversion>(deserialized);
        var enumerableObject = enumerableClass.Enumerable.ToArray();
        Assert.Equal(2, enumerableObject.Length);
        Assert.Equal("abc", enumerableObject[0].Value);
        Assert.Equal("def", enumerableObject[1].Value);
    }

    public class Foo64
    {
        public string Blah { get; set; }
    }

    [Fact]
    public void LargeIntegerAsString()
    {
        var largeBrokenNumber = JsonConvert.DeserializeObject<Foo64>("{\"Blah\": 43443333222211111117 }");
        Assert.Equal("43443333222211111117", largeBrokenNumber.Blah);

        var largeOddWorkingNumber = JsonConvert.DeserializeObject<Foo64>("{\"Blah\": 53443333222211111117 }");
        Assert.Equal("53443333222211111117", largeOddWorkingNumber.Blah);
    }

    [Fact]
    public void DeserializeBoolean_Null() =>
        XUnitAssert.Throws<JsonSerializationException>(
            () => JsonConvert.DeserializeObject<IList<bool>>(@"[null]"),
            "Error converting value {null} to type 'System.Boolean'. Path '[0]', line 1, position 5.");

    [Fact]
    public void DeserializeBoolean_DateTime() =>
        XUnitAssert.Throws<JsonReaderException>(
            () => JsonConvert.DeserializeObject<IList<bool>>(@"['2000-12-20T10:55:55Z']"),
            "Could not convert string to boolean: 2000-12-20T10:55:55Z. Path '[0]', line 1, position 23.");

    [Fact]
    public void DeserializeBoolean_BadString() =>
        XUnitAssert.Throws<JsonReaderException>(
            () => JsonConvert.DeserializeObject<IList<bool>>(@"['pie']"),
            @"Could not convert string to boolean: pie. Path '[0]', line 1, position 6.");

    [Fact]
    public void DeserializeBoolean_EmptyString() =>
        XUnitAssert.Throws<JsonSerializationException>(
            () => JsonConvert.DeserializeObject<IList<bool>>(@"['']"),
            @"Error converting value {null} to type 'System.Boolean'. Path '[0]', line 1, position 3.");

    [Fact]
    public void DeserializeBooleans()
    {
        var l = JsonConvert.DeserializeObject<IList<bool>>(@"[
  1,
  0,
  1.1,
  0.0,
  0.000000000001,
  9999999999,
  -9999999999,
  9999999999999999999999999999999999999999999999999999999999999999999999,
  -9999999999999999999999999999999999999999999999999999999999999999999999,
  'true',
  'TRUE',
  'false',
  'FALSE'
]");

        var i = 0;
        XUnitAssert.True(l[i++]);
        XUnitAssert.False(l[i++]);
        XUnitAssert.True(l[i++]);
        XUnitAssert.False(l[i++]);
        XUnitAssert.True(l[i++]);
        XUnitAssert.True(l[i++]);
        XUnitAssert.True(l[i++]);
        XUnitAssert.True(l[i++]);
        XUnitAssert.True(l[i++]);
        XUnitAssert.True(l[i++]);
        XUnitAssert.True(l[i++]);
        XUnitAssert.False(l[i++]);
        XUnitAssert.False(l[i++]);
    }

    [Fact]
    public void DeserializeNullableBooleans()
    {
        var l = JsonConvert.DeserializeObject<IList<bool?>>(@"[
  1,
  0,
  1.1,
  0.0,
  0.000000000001,
  9999999999,
  -9999999999,
  9999999999999999999999999999999999999999999999999999999999999999999999,
  -9999999999999999999999999999999999999999999999999999999999999999999999,
  'true',
  'TRUE',
  'false',
  'FALSE',
  '',
  null
]");

        var i = 0;
        XUnitAssert.True(l[i++]);
        XUnitAssert.False(l[i++]);
        XUnitAssert.True(l[i++]);
        XUnitAssert.False(l[i++]);
        XUnitAssert.True(l[i++]);
        XUnitAssert.True(l[i++]);
        XUnitAssert.True(l[i++]);
        XUnitAssert.True(l[i++]);
        XUnitAssert.True(l[i++]);
        XUnitAssert.True(l[i++]);
        XUnitAssert.True(l[i++]);
        XUnitAssert.False(l[i++]);
        XUnitAssert.False(l[i++]);
        Assert.Equal(null, l[i++]);
        Assert.Equal(null, l[i++]);
    }

    [Fact]
    public void CaseInsensitiveRequiredPropertyConstructorCreation()
    {
        var foo1 = new FooRequired(new[]
        {
            "A",
            "B",
            "C"
        });
        var json = JsonConvert.SerializeObject(foo1);

        XUnitAssert.AreEqualNormalized(@"{""Bars"":[""A"",""B"",""C""]}", json);

        var foo2 = JsonConvert.DeserializeObject<FooRequired>(json);
        Assert.Equal(foo1.Bars.Count, foo2.Bars.Count);
        Assert.Equal(foo1.Bars[0], foo2.Bars[0]);
        Assert.Equal(foo1.Bars[1], foo2.Bars[1]);
        Assert.Equal(foo1.Bars[2], foo2.Bars[2]);
    }

    [Fact]
    public void CoercedEmptyStringWithRequired() =>
        XUnitAssert.Throws<JsonSerializationException>(
            () => JsonConvert.DeserializeObject<Binding>("{requiredProperty:''}"),
            "Required property 'RequiredProperty' expects a value but got null. Path '', line 1, position 21.");

    [Fact]
    public void CoercedEmptyStringWithRequired_DisallowNull() =>
        XUnitAssert.Throws<JsonSerializationException>(
            () => JsonConvert.DeserializeObject<Binding_DisallowNull>("{requiredProperty:''}"),
            "Required property 'RequiredProperty' expects a non-null value. Path '', line 1, position 21.");

    [Fact]
    public void DisallowNull_NoValue()
    {
        var o = JsonConvert.DeserializeObject<Binding_DisallowNull>("{}");
        Assert.Null(o.RequiredProperty);
    }

    [Fact]
    public void CoercedEmptyStringWithRequiredConstructor() =>
        XUnitAssert.Throws<JsonSerializationException>(
            () => JsonConvert.DeserializeObject<FooRequired>("{Bars:''}"),
            "Required property 'Bars' expects a value but got null. Path '', line 1, position 9.");

    [Fact]
    public void NoErrorWhenValueDoesNotMatchIgnoredProperty()
    {
        var p = JsonConvert.DeserializeObject<IgnoredProperty>("{'StringProp1':[1,2,3],'StringProp2':{}}");
        Assert.Null(p.StringProp1);
        Assert.Null(p.StringProp2);
    }

    [Fact]
    public void Serialize_Required_DisallowedNull() =>
        XUnitAssert.Throws<JsonSerializationException>(
            () => JsonConvert.SerializeObject(new Binding_DisallowNull()),
            "Cannot write a null value for property 'RequiredProperty'. Property requires a non-null value. Path ''.");

    [Fact]
    public void Serialize_Required_DisallowedNull_NullValueHandlingIgnore()
    {
        var json = JsonConvert.SerializeObject(new Binding_DisallowNull(), new JsonSerializerSettings
        {
            NullValueHandling = NullValueHandling.Ignore
        });
        Assert.Equal("{}", json);
    }

    [Fact]
    public void Serialize_ItemRequired_DisallowedNull() =>
        XUnitAssert.Throws<JsonSerializationException>(
            () => JsonConvert.SerializeObject(new DictionaryWithNoNull()),
            "Cannot write a null value for property 'Name'. Property requires a non-null value. Path ''.");

    [Fact]
    public void DictionaryKeyContractResolverTest()
    {
        var person = new
        {
            Name = "James",
            Age = 1,
            RoleNames = new Dictionary<string, bool>
            {
                {
                    "IsAdmin", true
                },
                {
                    "IsModerator", false
                }
            }
        };

        var json = JsonConvert.SerializeObject(person, Formatting.Indented, new JsonSerializerSettings
        {
            ContractResolver = new DictionaryKeyContractResolver()
        });

        XUnitAssert.AreEqualNormalized("""
            {
              "NAME": "James",
              "AGE": 1,
              "ROLENAMES": {
                "IsAdmin": true,
                "IsModerator": false
              }
            }
            """, json);
    }

    [Fact]
    public void IncompleteContainers()
    {
        XUnitAssert.Throws<JsonSerializationException>(
            () => JsonConvert.DeserializeObject<IList<object>>("[1,"),
            "Unexpected end when deserializing array. Path '[0]', line 1, position 3.");

        XUnitAssert.Throws<JsonSerializationException>(
            () => JsonConvert.DeserializeObject<IList<int>>("[1,"),
            "Unexpected end when deserializing array. Path '[0]', line 1, position 3.");

        XUnitAssert.Throws<JsonSerializationException>(
            () => JsonConvert.DeserializeObject<IList<int>>("[1"),
            "Unexpected end when deserializing array. Path '[0]', line 1, position 2.");

        XUnitAssert.Throws<JsonSerializationException>(
            () => JsonConvert.DeserializeObject<IDictionary<string, int>>("{'key':1,"),
            "Unexpected end when deserializing object. Path 'key', line 1, position 9.");

        XUnitAssert.Throws<JsonSerializationException>(
            () => JsonConvert.DeserializeObject<IDictionary<string, int>>("{'key':1"),
            "Unexpected end when deserializing object. Path 'key', line 1, position 8.");

        XUnitAssert.Throws<JsonSerializationException>(
            () => JsonConvert.DeserializeObject<IncompleteTestClass>("{'key':1,"),
            "Unexpected end when deserializing object. Path 'key', line 1, position 9.");

        XUnitAssert.Throws<JsonSerializationException>(
            () => JsonConvert.DeserializeObject<IncompleteTestClass>("{'key':1"),
            "Unexpected end when deserializing object. Path 'key', line 1, position 8.");
    }

    [Fact]
    public void DeserializeEnumsByName()
    {
        var e1 = JsonConvert.DeserializeObject<EnumA>("'ValueA'");
        Assert.Equal(EnumA.ValueA, e1);

        var e2 = JsonConvert.DeserializeObject<EnumA>("'value_a'", new StringEnumConverter());
        Assert.Equal(EnumA.ValueA, e2);
    }

    [Fact]
    public void RequiredPropertyTest()
    {
        var c1 = new RequiredPropertyTestClass();

        XUnitAssert.Throws<JsonSerializationException>(
            () => JsonConvert.SerializeObject(c1),
            "Cannot write a null value for property 'Name'. Property requires a value. Path ''.");

        var c2 = new RequiredPropertyTestClass
        {
            Name = "Name!"
        };

        var json = JsonConvert.SerializeObject(c2);

        Assert.Equal(@"{""Name"":""Name!""}", json);

        XUnitAssert.Throws<JsonSerializationException>(
            () => JsonConvert.DeserializeObject<RequiredPropertyTestClass>(@"{}"),
            "Required property 'Name' not found in JSON. Path '', line 1, position 2.");

        XUnitAssert.Throws<JsonSerializationException>(
            () => JsonConvert.DeserializeObject<RequiredPropertyTestClass>(@"{""Name"":null}"),
            "Required property 'Name' expects a value but got null. Path '', line 1, position 13.");

        var c3 = JsonConvert.DeserializeObject<RequiredPropertyTestClass>(@"{""Name"":""Name!""}");

        Assert.Equal("Name!", c3.Name);
    }

    [Fact]
    public void RequiredPropertyConstructorTest()
    {
        var c1 = new RequiredPropertyConstructorTestClass(null);

        XUnitAssert.Throws<JsonSerializationException>(
            () => JsonConvert.SerializeObject(c1),
            "Cannot write a null value for property 'Name'. Property requires a value. Path ''.");

        var c2 = new RequiredPropertyConstructorTestClass("Name!");

        var json = JsonConvert.SerializeObject(c2);

        Assert.Equal(@"{""Name"":""Name!""}", json);

        XUnitAssert.Throws<JsonSerializationException>(
            () => JsonConvert.DeserializeObject<RequiredPropertyConstructorTestClass>(@"{}"),
            "Required property 'Name' not found in JSON. Path '', line 1, position 2.");

        var c3 = JsonConvert.DeserializeObject<RequiredPropertyConstructorTestClass>(@"{""Name"":""Name!""}");

        Assert.Equal("Name!", c3.Name);
    }

    [Fact]
    public void NeverResolveIgnoredPropertyTypes()
    {
        var v = new Version(1, 2, 3, 4);

        var c1 = new IgnoredPropertiesTestClass
        {
            IgnoredProperty = v,
            IgnoredList = new()
            {
                v
            },
            IgnoredDictionary = new()
            {
                {
                    "Value", v
                }
            },
            Name = "Name!"
        };

        var json = JsonConvert.SerializeObject(c1, Formatting.Indented, new JsonSerializerSettings
        {
            ContractResolver = new IgnoredPropertiesContractResolver()
        });

        XUnitAssert.AreEqualNormalized("""
            {
              "Name": "Name!"
            }
            """, json);

        var deserializeJson = """
            {
              "IgnoredList": [
                {
                  "Major": 1,
                  "Minor": 2,
                  "Build": 3,
                  "Revision": 4,
                  "MajorRevision": 0,
                  "MinorRevision": 4
                }
              ],
              "IgnoredDictionary": {
                "Value": {
                  "Major": 1,
                  "Minor": 2,
                  "Build": 3,
                  "Revision": 4,
                  "MajorRevision": 0,
                  "MinorRevision": 4
                }
              },
              "Name": "Name!"
            }
            """;

        var c2 = JsonConvert.DeserializeObject<IgnoredPropertiesTestClass>(
            deserializeJson,
            new JsonSerializerSettings
            {
                ContractResolver = new IgnoredPropertiesContractResolver()
            });

        Assert.Equal("Name!", c2.Name);
    }

    [Fact]
    public void SerializeValueTuple()
    {
        var tuple = ValueTuple.Create(1, 2, "string");

        var json = JsonConvert.SerializeObject(tuple, Formatting.Indented);

        XUnitAssert.AreEqualNormalized("""
            {
              "Item1": 1,
              "Item2": 2,
              "Item3": "string"
            }
            """, json);

        var t2 = JsonConvert.DeserializeObject<ValueTuple<int, int, string>>(json);

        Assert.Equal(1, t2.Item1);
        Assert.Equal(2, t2.Item2);
        Assert.Equal("string", t2.Item3);
    }

    [Fact]
    public void DeserializeStructWithConstructorAttribute()
    {
        var result = JsonConvert.DeserializeObject<ImmutableStructWithConstructorAttribute>("{ \"Value\": \"working\" }");

        Assert.Equal("working", result.Value);
    }

    public struct ImmutableStructWithConstructorAttribute
    {
        [JsonConstructor]
        public ImmutableStructWithConstructorAttribute(string value) =>
            Value = value;

        public string Value { get; }
    }

    [Fact]
    public void DeserializeNullToJTokenProperty()
    {
        var otc = JsonConvert.DeserializeObject<NullTestClass>("""
            {
                "Value1": null,
                "Value2": null,
                "Value3": null,
                "Value4": null,
                "Value5": null
            }
            """);
        Assert.Null(otc.Value1);
        Assert.Equal(JTokenType.Null, otc.Value2.Type);
        Assert.Equal(JTokenType.Raw, otc.Value3.Type);
        Assert.Equal(JTokenType.Null, otc.Value4.Type);
        Assert.Null(otc.Value5);
    }

    [Fact]
    public void ReadIntegerWithError()
    {
        var json = """
            {
                ParentId: 1,
                ChildId: 333333333333333333333333333333333333333
            }
            """;

        var l = JsonConvert.DeserializeObject<Link>(json, new JsonSerializerSettings
        {
            Error = (_, _, _, _, markAsHandled) => markAsHandled()
        });

        Assert.Equal(0, l.ChildId);
    }

    [Fact]
    public void DeserializeObservableCollection()
    {
        var s = JsonConvert.DeserializeObject<ObservableCollection<string>>("['1','2']");
        Assert.Equal(2, s.Count);
        Assert.Equal("1", s[0]);
        Assert.Equal("2", s[1]);
    }

    [Fact]
    public void SerializeObservableCollection()
    {
        var c1 = new ObservableCollection<string>
        {
            "1",
            "2"
        };

        var output = JsonConvert.SerializeObject(c1);
        Assert.Equal("[\"1\",\"2\"]", output);

        var c2 = JsonConvert.DeserializeObject<ObservableCollection<string>>(output);
        Assert.Equal(2, c2.Count);
        Assert.Equal("1", c2[0]);
        Assert.Equal("2", c2[1]);
    }

    [Fact]
    public void DeserializeBoolAsStringInDictionary()
    {
        var d = JsonConvert.DeserializeObject<Dictionary<string, string>>("{\"Test1\":false}");
        Assert.Equal(1, d.Count);
        Assert.Equal("false", d["Test1"]);
    }

    [Fact]
    public void NewProperty()
    {
        Assert.Equal(@"{""IsTransient"":true}", JsonConvert.SerializeObject(new ChildClass
        {
            IsTransient = true
        }));

        var childClass = JsonConvert.DeserializeObject<ChildClass>(@"{""IsTransient"":true}");
        XUnitAssert.True(childClass.IsTransient);
    }

    [Fact]
    public void NewPropertyVirtual()
    {
        Assert.Equal(@"{""IsTransient"":true}", JsonConvert.SerializeObject(new ChildClassVirtual
        {
            IsTransient = true
        }));

        var childClass = JsonConvert.DeserializeObject<ChildClassVirtual>(@"{""IsTransient"":true}");
        XUnitAssert.True(childClass.IsTransient);
    }

    [Fact]
    public void CanSerializeWithBuiltInTypeAsGenericArgument()
    {
        var input = new ResponseWithNewGenericProperty<int>
        {
            Message = "Trying out integer as type parameter",
            Data = 25,
            Result = "This should be fine"
        };

        var json = JsonConvert.SerializeObject(input);
        var deserialized = JsonConvert.DeserializeObject<ResponseWithNewGenericProperty<int>>(json);

        Assert.Equal(input.Data, deserialized.Data);
        Assert.Equal(input.Message, deserialized.Message);
        Assert.Equal(input.Result, deserialized.Result);
    }

    [Fact]
    public void CanSerializeWithBuiltInTypeAsGenericArgumentVirtual()
    {
        var input = new ResponseWithNewGenericPropertyVirtual<int>
        {
            Message = "Trying out integer as type parameter",
            Data = 25,
            Result = "This should be fine"
        };

        var json = JsonConvert.SerializeObject(input);
        var deserialized = JsonConvert.DeserializeObject<ResponseWithNewGenericPropertyVirtual<int>>(json);

        Assert.Equal(input.Data, deserialized.Data);
        Assert.Equal(input.Message, deserialized.Message);
        Assert.Equal(input.Result, deserialized.Result);
    }

    [Fact]
    public void CanSerializeWithBuiltInTypeAsGenericArgumentOverride()
    {
        var input = new ResponseWithNewGenericPropertyOverride<int>
        {
            Message = "Trying out integer as type parameter",
            Data = 25,
            Result = "This should be fine"
        };

        var json = JsonConvert.SerializeObject(input);
        var deserialized = JsonConvert.DeserializeObject<ResponseWithNewGenericPropertyOverride<int>>(json);

        Assert.Equal(input.Data, deserialized.Data);
        Assert.Equal(input.Message, deserialized.Message);
        Assert.Equal(input.Result, deserialized.Result);
    }

    [Fact]
    public void CanSerializedWithGenericClosedTypeAsArgument()
    {
        var input = new ResponseWithNewGenericProperty<List<int>>
        {
            Message = "More complex case - generic list of int",
            Data = Enumerable.Range(50, 70).ToList(),
            Result = "This should be fine too"
        };

        var json = JsonConvert.SerializeObject(input);
        var deserialized = JsonConvert.DeserializeObject<ResponseWithNewGenericProperty<List<int>>>(json);

        Assert.Equal(input.Data, deserialized.Data);
        Assert.Equal(input.Message, deserialized.Message);
        Assert.Equal(input.Result, deserialized.Result);
    }

    [Fact]
    public void DeserializeVersionString()
    {
        var json = "['1.2.3.4']";
        var deserialized = JsonConvert.DeserializeObject<List<Version>>(json);

        Assert.Equal(1, deserialized[0].Major);
        Assert.Equal(2, deserialized[0].Minor);
        Assert.Equal(3, deserialized[0].Build);
        Assert.Equal(4, deserialized[0].Revision);
    }

    [Fact]
    public void DeserializeJObjectWithComments()
    {
        var json = @"/* Test */
            {
                /*Test*/""A"":/* Test */true/* Test */,
                /* Test */""B"":/* Test */false/* Test */,
                /* Test */""C"":/* Test */[
                    /* Test */
                    1/* Test */
                ]/* Test */
            }
            /* Test */";
        var o = (JObject) JsonConvert.DeserializeObject(json);
        Assert.Equal(3, o.Count);
        XUnitAssert.True((bool) o["A"]);
        XUnitAssert.False((bool) o["B"]);
        Assert.Equal(1, o["C"].Count());
        Assert.Equal(1, (int) o["C"][0]);

        Assert.True(JToken.DeepEquals(o, JObject.Parse(json)));

        json = @"{/* Test */}";
        o = (JObject) JsonConvert.DeserializeObject(json);
        Assert.Equal(0, o.Count);
        Assert.True(JToken.DeepEquals(o, JObject.Parse(json)));

        json = @"{""A"": true/* Test */}";
        o = (JObject) JsonConvert.DeserializeObject(json);
        Assert.Equal(1, o.Count);
        XUnitAssert.True((bool) o["A"]);
        Assert.True(JToken.DeepEquals(o, JObject.Parse(json)));
    }

    [Fact]
    public void DeserializeCommentTestObjectWithComments()
    {
        var o = JsonConvert.DeserializeObject<CommentTestObject>(@"{/* Test */}");
        Assert.Equal(null, o.A);

        o = JsonConvert.DeserializeObject<CommentTestObject>(@"{""A"": true/* Test */}");
        XUnitAssert.True(o.A);
    }

    [Fact]
    public void JsonSerializerProperties()
    {
        var serializer = new JsonSerializer();

        Assert.Null(serializer.SerializationBinder);

        var customBinder = new DefaultSerializationBinder();
        serializer.SerializationBinder = customBinder;
        Assert.Equal(customBinder, serializer.SerializationBinder);

        serializer.CheckAdditionalContent = true;
        XUnitAssert.True(serializer.CheckAdditionalContent);

        serializer.ConstructorHandling = ConstructorHandling.AllowNonPublicDefaultConstructor;
        Assert.Equal(ConstructorHandling.AllowNonPublicDefaultConstructor, serializer.ConstructorHandling);

        var resolver = new CamelCasePropertyNamesContractResolver();
        serializer.ContractResolver = resolver;
        Assert.Equal(resolver, serializer.ContractResolver);

        serializer.Converters.Add(new StringEnumConverter());
        Assert.Equal(1, serializer.Converters.Count);

        serializer.EqualityComparer = EqualityComparer<object>.Default;
        Assert.Equal(EqualityComparer<object>.Default, serializer.EqualityComparer);

        serializer.DefaultValueHandling = DefaultValueHandling.IgnoreAndPopulate;
        Assert.Equal(DefaultValueHandling.IgnoreAndPopulate, serializer.DefaultValueHandling);

        serializer.FloatFormatHandling = FloatFormatHandling.Symbol;
        Assert.Equal(FloatFormatHandling.Symbol, serializer.FloatFormatHandling);

        serializer.FloatParseHandling = FloatParseHandling.Decimal;
        Assert.Equal(FloatParseHandling.Decimal, serializer.FloatParseHandling);

        serializer.Formatting = Formatting.Indented;
        Assert.Equal(Formatting.Indented, serializer.Formatting);

        serializer.MaxDepth = 9001;
        Assert.Equal(9001, serializer.MaxDepth);

        serializer.MissingMemberHandling = MissingMemberHandling.Error;
        Assert.Equal(MissingMemberHandling.Error, serializer.MissingMemberHandling);

        serializer.NullValueHandling = NullValueHandling.Ignore;
        Assert.Equal(NullValueHandling.Ignore, serializer.NullValueHandling);

        serializer.ObjectCreationHandling = ObjectCreationHandling.Replace;
        Assert.Equal(ObjectCreationHandling.Replace, serializer.ObjectCreationHandling);

        serializer.PreserveReferencesHandling = PreserveReferencesHandling.All;
        Assert.Equal(PreserveReferencesHandling.All, serializer.PreserveReferencesHandling);

        serializer.ReferenceLoopHandling = ReferenceLoopHandling.Ignore;
        Assert.Equal(ReferenceLoopHandling.Ignore, serializer.ReferenceLoopHandling);

        var referenceResolver = new IdReferenceResolver();
        serializer.ReferenceResolver = referenceResolver;
        Assert.Equal(referenceResolver, serializer.ReferenceResolver);

        serializer.EscapeHandling = EscapeHandling.EscapeNonAscii;
        Assert.Equal(EscapeHandling.EscapeNonAscii, serializer.EscapeHandling);

        serializer.TypeNameAssemblyFormatHandling = TypeNameAssemblyFormatHandling.Simple;
        Assert.Equal(TypeNameAssemblyFormatHandling.Simple, serializer.TypeNameAssemblyFormatHandling);

        serializer.TypeNameAssemblyFormatHandling = TypeNameAssemblyFormatHandling.Full;
        Assert.Equal(TypeNameAssemblyFormatHandling.Full, serializer.TypeNameAssemblyFormatHandling);

        serializer.TypeNameHandling = TypeNameHandling.All;
        Assert.Equal(TypeNameHandling.All, serializer.TypeNameHandling);
    }

    [Fact]
    public void JsonSerializerSettingsProperties()
    {
        var settings = new JsonSerializerSettings();

        Assert.Null(settings.SerializationBinder);

        var customBinder = new DefaultSerializationBinder();
        settings.SerializationBinder = customBinder;
        Assert.Equal(customBinder, settings.SerializationBinder);

        settings.CheckAdditionalContent = true;
        XUnitAssert.True(settings.CheckAdditionalContent);

        settings.ConstructorHandling = ConstructorHandling.AllowNonPublicDefaultConstructor;
        Assert.Equal(ConstructorHandling.AllowNonPublicDefaultConstructor, settings.ConstructorHandling);

        var resolver = new CamelCasePropertyNamesContractResolver();
        settings.ContractResolver = resolver;
        Assert.Equal(resolver, settings.ContractResolver);

        settings.Converters.Add(new StringEnumConverter());
        Assert.Equal(1, settings.Converters.Count);

        settings.EqualityComparer = EqualityComparer<object>.Default;
        Assert.Equal(EqualityComparer<object>.Default, settings.EqualityComparer);

        settings.DefaultValueHandling = DefaultValueHandling.IgnoreAndPopulate;
        Assert.Equal(DefaultValueHandling.IgnoreAndPopulate, settings.DefaultValueHandling);

        settings.FloatFormatHandling = FloatFormatHandling.Symbol;
        Assert.Equal(FloatFormatHandling.Symbol, settings.FloatFormatHandling);

        settings.FloatParseHandling = FloatParseHandling.Decimal;
        Assert.Equal(FloatParseHandling.Decimal, settings.FloatParseHandling);

        settings.Formatting = Formatting.Indented;
        Assert.Equal(Formatting.Indented, settings.Formatting);

        settings.MaxDepth = 9001;
        Assert.Equal(9001, settings.MaxDepth);

        settings.MissingMemberHandling = MissingMemberHandling.Error;
        Assert.Equal(MissingMemberHandling.Error, settings.MissingMemberHandling);

        settings.NullValueHandling = NullValueHandling.Ignore;
        Assert.Equal(NullValueHandling.Ignore, settings.NullValueHandling);

        settings.ObjectCreationHandling = ObjectCreationHandling.Replace;
        Assert.Equal(ObjectCreationHandling.Replace, settings.ObjectCreationHandling);

        settings.PreserveReferencesHandling = PreserveReferencesHandling.All;
        Assert.Equal(PreserveReferencesHandling.All, settings.PreserveReferencesHandling);

        settings.ReferenceLoopHandling = ReferenceLoopHandling.Ignore;
        Assert.Equal(ReferenceLoopHandling.Ignore, settings.ReferenceLoopHandling);

        var referenceResolver = new IdReferenceResolver();

        settings.ReferenceResolverProvider = () => referenceResolver;
        Assert.Equal(referenceResolver, settings.ReferenceResolverProvider());

        settings.EscapeHandling = EscapeHandling.EscapeNonAscii;
        Assert.Equal(EscapeHandling.EscapeNonAscii, settings.EscapeHandling);

        settings.TypeNameAssemblyFormatHandling = TypeNameAssemblyFormatHandling.Simple;
        Assert.Equal(TypeNameAssemblyFormatHandling.Simple, settings.TypeNameAssemblyFormatHandling);

        settings.TypeNameAssemblyFormatHandling = TypeNameAssemblyFormatHandling.Full;
        Assert.Equal(TypeNameAssemblyFormatHandling.Full, settings.TypeNameAssemblyFormatHandling);

        settings.TypeNameHandling = TypeNameHandling.All;
        Assert.Equal(TypeNameHandling.All, settings.TypeNameHandling);
    }

    [Fact]
    public void JsonSerializerProxyProperties()
    {
        var serializerProxy = new JsonSerializerProxy(new JsonSerializerInternalReader(new()));

        Assert.Null(serializerProxy.SerializationBinder);

        var customBinder = new DefaultSerializationBinder();

        serializerProxy.SerializationBinder = customBinder;
        Assert.Equal(customBinder, serializerProxy.SerializationBinder);

        serializerProxy.CheckAdditionalContent = true;
        XUnitAssert.True(serializerProxy.CheckAdditionalContent);

        serializerProxy.ConstructorHandling = ConstructorHandling.AllowNonPublicDefaultConstructor;
        Assert.Equal(ConstructorHandling.AllowNonPublicDefaultConstructor, serializerProxy.ConstructorHandling);

        var resolver = new CamelCasePropertyNamesContractResolver();
        serializerProxy.ContractResolver = resolver;
        Assert.Equal(resolver, serializerProxy.ContractResolver);

        serializerProxy.Converters.Add(new StringEnumConverter());
        Assert.Equal(1, serializerProxy.Converters.Count);

        serializerProxy.EqualityComparer = EqualityComparer<object>.Default;
        Assert.Equal(EqualityComparer<object>.Default, serializerProxy.EqualityComparer);

        serializerProxy.DefaultValueHandling = DefaultValueHandling.IgnoreAndPopulate;
        Assert.Equal(DefaultValueHandling.IgnoreAndPopulate, serializerProxy.DefaultValueHandling);

        serializerProxy.FloatFormatHandling = FloatFormatHandling.Symbol;
        Assert.Equal(FloatFormatHandling.Symbol, serializerProxy.FloatFormatHandling);

        serializerProxy.FloatParseHandling = FloatParseHandling.Decimal;
        Assert.Equal(FloatParseHandling.Decimal, serializerProxy.FloatParseHandling);

        serializerProxy.Formatting = Formatting.Indented;
        Assert.Equal(Formatting.Indented, serializerProxy.Formatting);

        serializerProxy.MaxDepth = 9001;
        Assert.Equal(9001, serializerProxy.MaxDepth);

        serializerProxy.MissingMemberHandling = MissingMemberHandling.Error;
        Assert.Equal(MissingMemberHandling.Error, serializerProxy.MissingMemberHandling);

        serializerProxy.NullValueHandling = NullValueHandling.Ignore;
        Assert.Equal(NullValueHandling.Ignore, serializerProxy.NullValueHandling);

        serializerProxy.ObjectCreationHandling = ObjectCreationHandling.Replace;
        Assert.Equal(ObjectCreationHandling.Replace, serializerProxy.ObjectCreationHandling);

        serializerProxy.PreserveReferencesHandling = PreserveReferencesHandling.All;
        Assert.Equal(PreserveReferencesHandling.All, serializerProxy.PreserveReferencesHandling);

        serializerProxy.ReferenceLoopHandling = ReferenceLoopHandling.Ignore;
        Assert.Equal(ReferenceLoopHandling.Ignore, serializerProxy.ReferenceLoopHandling);

        var referenceResolver = new IdReferenceResolver();
        serializerProxy.ReferenceResolver = referenceResolver;
        Assert.Equal(referenceResolver, serializerProxy.ReferenceResolver);

        serializerProxy.EscapeHandling = EscapeHandling.EscapeNonAscii;
        Assert.Equal(EscapeHandling.EscapeNonAscii, serializerProxy.EscapeHandling);

        serializerProxy.TypeNameAssemblyFormatHandling = TypeNameAssemblyFormatHandling.Simple;
        Assert.Equal(TypeNameAssemblyFormatHandling.Simple, serializerProxy.TypeNameAssemblyFormatHandling);

        serializerProxy.TypeNameAssemblyFormatHandling = TypeNameAssemblyFormatHandling.Full;
        Assert.Equal(TypeNameAssemblyFormatHandling.Full, serializerProxy.TypeNameAssemblyFormatHandling);

        serializerProxy.TypeNameHandling = TypeNameHandling.All;
        Assert.Equal(TypeNameHandling.All, serializerProxy.TypeNameHandling);
    }

    [Fact]
    public void DeserializeLargeFloat()
    {
        var o = JsonConvert.DeserializeObject("100000000000000000000000000000000000000.0");

        Assert.IsType(typeof(double), o);

        Assert.True(MathUtils.ApproxEquals(1E+38, (double) o));
    }

    [Fact]
    public void SerializeDeserializeRegex()
    {
        var regex = new Regex("(hi)", RegexOptions.CultureInvariant);

        var json = JsonConvert.SerializeObject(regex, Formatting.Indented);

        var r2 = JsonConvert.DeserializeObject<Regex>(json);

        Assert.Equal("(hi)", r2.ToString());
        Assert.Equal(RegexOptions.CultureInvariant, r2.Options);
    }

    [Fact]
    public void SerializeDeserializeTimeZoneInfo()
    {
        var info = TimeZoneInfo.FindSystemTimeZoneById("Tokyo Standard Time");

        var json = JsonConvert.SerializeObject(info, Formatting.Indented);

        var info2 = JsonConvert.DeserializeObject<TimeZoneInfo>(json);

        Assert.Equal(info.Id, info2.Id);
    }

    [Fact]
    public void SerializeDeserializeEncoding()
    {
        var encoding = Encoding.UTF8;
<<<<<<< HEAD

        var json = JsonConvert.SerializeObject(encoding, Formatting.Indented);

        var encoding2 = JsonConvert.DeserializeObject<Encoding>(json);

=======
        var json = JsonConvert.SerializeObject(encoding, Formatting.Indented);
        var encoding2 = JsonConvert.DeserializeObject<Encoding>(json);
>>>>>>> 3d416d68
        Assert.Equal(encoding.EncodingName, encoding2.EncodingName);
    }

    [Fact]
    public void EmbedJValueStringInNewJObject()
    {
        string s = null;
        var v = new JValue(s);
        var o = JObject.FromObject(new
        {
            title = v
        });

        var oo = new JObject
        {
            {
                "title", v
            }
        };

        var output = o.ToString();

        Assert.Equal(null, v.Value);
        Assert.Equal(JTokenType.String, v.Type);

        XUnitAssert.AreEqualNormalized("""
            {
              "title": null
            }
            """, output);
    }

    // bug: the generic member (T) that hides the base member will not
    // be used when serializing and deserializing the object,
    // resulting in unexpected behavior during serialization and deserialization.

    [Fact]
    public void BaseClassSerializesAsExpected()
    {
        var original = new Foo1
        {
            foo = "value"
        };
        var json = JsonConvert.SerializeObject(original);
        var expectedJson = @"{""foo"":""value""}";
        Assert.Equal(expectedJson, json); // passes
    }

    [Fact]
    public void BaseClassDeserializesAsExpected()
    {
        var json = @"{""foo"":""value""}";
        var deserialized = JsonConvert.DeserializeObject<Foo1>(json);
        Assert.Equal("value", deserialized.foo); // passes
    }

    [Fact]
    public void DerivedClassHidingBasePropertySerializesAsExpected()
    {
        var original = new FooBar1
        {
            foo = new()
            {
                bar = "value"
            }
        };
        var json = JsonConvert.SerializeObject(original);
        var expectedJson = @"{""foo"":{""bar"":""value""}}";
        Assert.Equal(expectedJson, json); // passes
    }

    [Fact]
    public void DerivedClassHidingBasePropertyDeserializesAsExpected()
    {
        var json = @"{""foo"":{""bar"":""value""}}";
        var deserialized = JsonConvert.DeserializeObject<FooBar1>(json);
        Assert.NotNull(deserialized.foo); // passes
        Assert.Equal("value", deserialized.foo.bar); // passes
    }

    [Fact]
    public void DerivedGenericClassHidingBasePropertySerializesAsExpected()
    {
        var original = new Foo1<Bar1>
        {
            foo = new()
            {
                bar = "value"
            },
            foo2 = new()
            {
                bar = "value2"
            }
        };
        var json = JsonConvert.SerializeObject(original);
        var expectedJson = @"{""foo"":{""bar"":""value""},""foo2"":{""bar"":""value2""}}";
        Assert.Equal(expectedJson, json);
    }

    [Fact]
    public void DerivedGenericClassHidingBasePropertyDeserializesAsExpected()
    {
        var json = @"{""foo"":{""bar"":""value""},""foo2"":{""bar"":""value2""}}";
        var deserialized = JsonConvert.DeserializeObject<Foo1<Bar1>>(json);
        Assert.NotNull(deserialized.foo2); // passes (bug only occurs for generics that /hide/ another property)
        Assert.Equal("value2", deserialized.foo2.bar); // also passes, with no issue
        Assert.NotNull(deserialized.foo);
        Assert.Equal("value", deserialized.foo.bar);
    }

    [Fact]
    public void ConversionOperator()
    {
        // Creating a simple dictionary that has a non-string key
        var dictStore = new Dictionary<DictionaryKeyCast, int>();
        for (var i = 0; i < 800; i++)
        {
            dictStore.Add(new(i.ToString(InvariantCulture), i), i);
        }

        var settings = new JsonSerializerSettings
        {
            Formatting = Formatting.Indented
        };
        var jsonSerializer = JsonSerializer.Create(settings);
        var ms = new MemoryStream();

        var streamWriter = new StreamWriter(ms);
        jsonSerializer.Serialize(streamWriter, dictStore);
        streamWriter.Flush();

        ms.Seek(0, SeekOrigin.Begin);

        var stopWatch = Stopwatch.StartNew();
        var deserialize = jsonSerializer.Deserialize(new StreamReader(ms), typeof(Dictionary<DictionaryKeyCast, int>));
        stopWatch.Stop();
    }

    [Fact]
    public void ChildDataContractTestWithHidden()
    {
        var cc = new ChildDataContractWithHidden
        {
            VirtualMember = "VirtualMember!",
            NonVirtualMember = "NonVirtualMember!",
            NewMember = "NewMember!"
        };

        var result = JsonConvert.SerializeObject(cc);
        Assert.Equal(@"{""NewMember"":""NewMember!"",""virtualMember"":""VirtualMember!"",""nonVirtualMember"":""NonVirtualMember!""}", result);
    }

    [Fact]
    public void SubWithoutContractNewPropertiesTest()
    {
        BaseWithContract baseWith = new SubWithoutContractNewProperties
        {
            JustAProperty = "JustAProperty!",
            Virtual = "Virtual!",
            VirtualWithDataMember = "VirtualWithDataMember!",
            WithDataMember = "WithDataMember!"
        };

        baseWith.JustAProperty = "JustAProperty2!";
        baseWith.Virtual = "Virtual2!";
        baseWith.VirtualWithDataMember = "VirtualWithDataMember2!";
        baseWith.WithDataMember = "WithDataMember2!";

        var json = AssertSerializeDeserializeEqual(baseWith);

        XUnitAssert.AreEqualNormalized("""
            {
              "JustAProperty": "JustAProperty2!",
              "Virtual": "Virtual2!",
              "VirtualWithDataMemberBase": "VirtualWithDataMember2!",
              "VirtualWithDataMemberSub": "VirtualWithDataMember!",
              "WithDataMemberBase": "WithDataMember2!",
              "WithDataMemberSub": "WithDataMember!"
            }
            """, json);
    }

    [Fact]
    public void SubWithoutContractVirtualPropertiesTest()
    {
        BaseWithContract baseWith = new SubWithoutContractVirtualProperties
        {
            JustAProperty = "JustAProperty!",
            Virtual = "Virtual!",
            VirtualWithDataMember = "VirtualWithDataMember!",
            WithDataMember = "WithDataMember!"
        };

        baseWith.JustAProperty = "JustAProperty2!";
        baseWith.Virtual = "Virtual2!";
        baseWith.VirtualWithDataMember = "VirtualWithDataMember2!";
        baseWith.WithDataMember = "WithDataMember2!";

        var json = JsonConvert.SerializeObject(baseWith, Formatting.Indented);

        XUnitAssert.AreEqualNormalized("""
            {
              "VirtualWithDataMemberBase": "VirtualWithDataMember2!",
              "VirtualSub": "Virtual2!",
              "WithDataMemberBase": "WithDataMember2!",
              "JustAProperty": "JustAProperty2!"
            }
            """, json);
    }

    [Fact]
    public void SubWithContractNewPropertiesTest()
    {
        BaseWithContract baseWith = new SubWithContractNewProperties
        {
            JustAProperty = "JustAProperty!",
            Virtual = "Virtual!",
            VirtualWithDataMember = "VirtualWithDataMember!",
            WithDataMember = "WithDataMember!"
        };

        baseWith.JustAProperty = "JustAProperty2!";
        baseWith.Virtual = "Virtual2!";
        baseWith.VirtualWithDataMember = "VirtualWithDataMember2!";
        baseWith.WithDataMember = "WithDataMember2!";

        var json = AssertSerializeDeserializeEqual(baseWith);

        XUnitAssert.AreEqualNormalized("""
            {
              "JustAProperty": "JustAProperty2!",
              "JustAProperty2": "JustAProperty!",
              "Virtual": "Virtual2!",
              "Virtual2": "Virtual!",
              "VirtualWithDataMemberBase": "VirtualWithDataMember2!",
              "VirtualWithDataMemberSub": "VirtualWithDataMember!",
              "WithDataMemberBase": "WithDataMember2!",
              "WithDataMemberSub": "WithDataMember!"
            }
            """, json);
    }

    [Fact]
    public void SubWithContractVirtualPropertiesTest()
    {
        BaseWithContract baseWith = new SubWithContractVirtualProperties
        {
            JustAProperty = "JustAProperty!",
            Virtual = "Virtual!",
            VirtualWithDataMember = "VirtualWithDataMember!",
            WithDataMember = "WithDataMember!"
        };

        baseWith.JustAProperty = "JustAProperty2!";
        baseWith.Virtual = "Virtual2!";
        baseWith.VirtualWithDataMember = "VirtualWithDataMember2!";
        baseWith.WithDataMember = "WithDataMember2!";

        var json = AssertSerializeDeserializeEqual(baseWith);

        XUnitAssert.AreEqualNormalized("""
            {
              "JustAProperty": "JustAProperty2!",
              "Virtual": "Virtual2!",
              "VirtualWithDataMemberBase": "VirtualWithDataMember2!",
              "VirtualWithDataMemberSub": "VirtualWithDataMember!",
              "WithDataMemberBase": "WithDataMember2!"
            }
            """, json);
    }

    static string AssertSerializeDeserializeEqual(object o)
    {
        var ms = new MemoryStream();
        var s = new DataContractJsonSerializer(o.GetType());
        s.WriteObject(ms, o);

        var data = ms.ToArray();
        var dataContractJson = JObject.Parse(Encoding.UTF8.GetString(data, 0, data.Length));
        dataContractJson = new(dataContractJson.Properties().OrderBy(p => p.Name));

        var jsonNetJson = JObject.Parse(JsonConvert.SerializeObject(o));
        jsonNetJson = new(jsonNetJson.Properties().OrderBy(p => p.Name));

        //Console.WriteLine("Results for " + o.GetType().Name);
        //Console.WriteLine("DataContractJsonSerializer: " + dataContractJson);
        //Console.WriteLine("JsonDotNetSerializer      : " + jsonNetJson);

        Assert.Equal(dataContractJson.Count, jsonNetJson.Count);
        foreach (var property in dataContractJson)
        {
            Assert.True(JToken.DeepEquals(jsonNetJson[property.Key], property.Value), $"Property not equal: {property.Key}");
        }

        return jsonNetJson.ToString();
    }

    [Fact]
    public void PersonTypedObjectDeserialization()
    {
        var store = new Store();

        var jsonText = JsonConvert.SerializeObject(store);

        var deserializedStore = (Store) JsonConvert.DeserializeObject(jsonText, typeof(Store));

        Assert.Equal(store.Established, deserializedStore.Established);
        Assert.Equal(store.product.Count, deserializedStore.product.Count);

        Console.WriteLine(jsonText);
    }

    [Fact]
    public void TypedObjectDeserialization()
    {
        var product = new Product
        {
            Name = "Apple",
            ExpiryDate = new(2008, 12, 28),
            Price = 3.99M,
            Sizes = new[]
            {
                "Small",
                "Medium",
                "Large"
            }
        };

        var output = JsonConvert.SerializeObject(product);
        //{
        //  "Name": "Apple",
        //  "ExpiryDate": "\/Date(1230375600000+1300)\/",
        //  "Price": 3.99,
        //  "Sizes": [
        //    "Small",
        //    "Medium",
        //    "Large"
        //  ]
        //}

        var deserializedProduct = (Product) JsonConvert.DeserializeObject(output, typeof(Product));

        Assert.Equal("Apple", deserializedProduct.Name);
        Assert.Equal(new(2008, 12, 28), deserializedProduct.ExpiryDate);
        Assert.Equal(3.99m, deserializedProduct.Price);
        Assert.Equal("Small", deserializedProduct.Sizes[0]);
        Assert.Equal("Medium", deserializedProduct.Sizes[1]);
        Assert.Equal("Large", deserializedProduct.Sizes[2]);
    }

    //[Fact]
    //public void Advanced()
    //{
    //  Product product = new Product();
    //  product.ExpiryDate = new DateTime(2008, 12, 28);

    //  JsonSerializer serializer = new JsonSerializer();
    //  serializer.Converters.Add(new JavaScriptDateTimeConverter());
    //  serializer.NullValueHandling = NullValueHandling.Ignore;

    //  using (StreamWriter sw = new StreamWriter(@"c:\json.txt"))
    //  using (JsonWriter writer = new JsonTextWriter(sw))
    //  {
    //    serializer.Serialize(writer, product);
    //    // {"ExpiryDate":new Date(1230375600000),"Price":0}
    //  }
    //}

    [Fact]
    public void JsonConvertSerializer()
    {
        var value = @"{""Name"":""Orange"", ""Price"":3.99, ""ExpiryDate"":""01/24/2010 12:00:00""}";

        var p = JsonConvert.DeserializeObject(value, typeof(Product)) as Product;

        Assert.Equal("Orange", p.Name);
        Assert.Equal(new(2010, 1, 24, 12, 0, 0), p.ExpiryDate);
        Assert.Equal(3.99m, p.Price);
    }

    [Fact]
    public void TestMethodExecutorObject()
    {
        var executorObject = new MethodExecutorObject
        {
            serverClassName = "BanSubs",
            serverMethodParams = new object[]
            {
                "21321546",
                "101",
                "1236",
                "D:\\1.txt"
            },
            clientGetResultFunction = "ClientBanSubsCB"
        };

        var output = JsonConvert.SerializeObject(executorObject);

        var executorObject2 = JsonConvert.DeserializeObject(output, typeof(MethodExecutorObject)) as MethodExecutorObject;

        Assert.NotSame(executorObject, executorObject2);
        Assert.Equal(executorObject2.serverClassName, "BanSubs");
        Assert.Equal(executorObject2.serverMethodParams.Length, 4);
        Assert.Contains("101", executorObject2.serverMethodParams);
        Assert.Equal(executorObject2.clientGetResultFunction, "ClientBanSubsCB");
    }

    [Fact]
    public void HashtableDeserialization()
    {
        var value = @"{""Name"":""Orange"", ""Price"":3.99, ""ExpiryDate"":""01/24/2010 12:00:00""}";

        var p = JsonConvert.DeserializeObject(value, typeof(Hashtable)) as Hashtable;

        Assert.Equal("Orange", p["Name"].ToString());
    }

    [Fact]
    public void TypedHashtableDeserialization()
    {
        var value = @"{""Name"":""Orange"", ""Hash"":{""ExpiryDate"":""01/24/2010 12:00:00"",""UntypedArray"":[""01/24/2010 12:00:00""]}}";

        var p = JsonConvert.DeserializeObject(value, typeof(TypedSubHashtable)) as TypedSubHashtable;

        Assert.Equal("01/24/2010 12:00:00", p.Hash["ExpiryDate"].ToString());
        XUnitAssert.AreEqualNormalized(@"[
  ""01/24/2010 12:00:00""
]", p.Hash["UntypedArray"].ToString());
    }

    [Fact]
    public void SerializeDeserializeGetOnlyProperty()
    {
        var value = JsonConvert.SerializeObject(new GetOnlyPropertyClass());

        var c = JsonConvert.DeserializeObject<GetOnlyPropertyClass>(value);

        Assert.Equal(c.Field, "Field");
        Assert.Equal(c.GetOnlyProperty, "GetOnlyProperty");
    }

    [Fact]
    public void SerializeDeserializeSetOnlyProperty()
    {
        var value = JsonConvert.SerializeObject(new SetOnlyPropertyClass());

        var c = JsonConvert.DeserializeObject<SetOnlyPropertyClass>(value);

        Assert.Equal(c.Field, "Field");
    }

    [Fact]
    public void JsonIgnoreAttributeTest()
    {
        var json = JsonConvert.SerializeObject(new JsonIgnoreAttributeTestClass());

        Assert.Equal(@"{""Field"":0,""Property"":21}", json);

        var c = JsonConvert.DeserializeObject<JsonIgnoreAttributeTestClass>(@"{""Field"":99,""Property"":-1,""IgnoredField"":-1,""IgnoredObject"":[1,2,3,4,5]}");

        Assert.Equal(0, c.IgnoredField);
        Assert.Equal(99, c.Field);
    }

    [Fact]
    public void GoogleSearchAPI()
    {
        var json = """
            {
                results:
                    [
                        {
                            GsearchResultClass:"GwebSearch",
                            unescapedUrl : "http://www.google.com/",
                            url : "http://www.google.com/",
                            visibleUrl : "www.google.com",
                            cacheUrl : 
            "http://www.google.com/search?q=cache:zhool8dxBV4J:www.google.com",
                            title : "Google",
                            titleNoFormatting : "Google",
                            content : "Enables users to search the Web, Usenet, and 
            images. Features include PageRank,   caching and translation of 
            results, and an option to find similar pages."
                        },
                        {
                            GsearchResultClass:"GwebSearch",
                            unescapedUrl : "http://news.google.com/",
                            url : "http://news.google.com/",
                            visibleUrl : "news.google.com",
                            cacheUrl : 
            "http://www.google.com/search?q=cache:Va_XShOz_twJ:news.google.com",
                            title : "Google News",
                            titleNoFormatting : "Google News",
                            content : "Aggregated headlines and a search engine of many of the world's news sources."
                        },
                        
                        {
                            GsearchResultClass:"GwebSearch",
                            unescapedUrl : "http://groups.google.com/",
                            url : "http://groups.google.com/",
                            visibleUrl : "groups.google.com",
                            cacheUrl : 
            "http://www.google.com/search?q=cache:x2uPD3hfkn0J:groups.google.com",
                            title : "Google Groups",
                            titleNoFormatting : "Google Groups",
                            content : "Enables users to search and browse the Usenet 
            archives which consist of over 700   million messages, and post new 
            comments."
                        },
                        
                        {
                            GsearchResultClass:"GwebSearch",
                            unescapedUrl : "http://maps.google.com/",
                            url : "http://maps.google.com/",
                            visibleUrl : "maps.google.com",
                            cacheUrl : 
            "http://www.google.com/search?q=cache:dkf5u2twBXIJ:maps.google.com",
                            title : "Google Maps",
                            titleNoFormatting : "Google Maps",
                            content : "Provides directions, interactive maps, and 
            satellite/aerial imagery of the United   States. Can also search by 
            keyword such as type of business."
                        }
                    ],
                    
                adResults:
                    [
                        {
                            GsearchResultClass:"GwebSearch.ad",
                            title : "Gartner Symposium/ITxpo",
                            content1 : "Meet brilliant Gartner IT analysts",
                            content2 : "20-23 May 2007- Barcelona, Spain",
                            url : 
            "http://www.google.com/url?sa=L&ai=BVualExYGRo3hD5ianAPJvejjD8-s6ye7kdTwArbI4gTAlrECEAEYASDXtMMFOAFQubWAjvr_____AWDXw_4EiAEBmAEAyAEBgAIB&num=1&q=http://www.gartner.com/it/sym/2007/spr8/spr8.jsp%3Fsrc%3D_spain_07_%26WT.srch%3D1&usg=__CxRH06E4Xvm9Muq13S4MgMtnziY=", 
            
                            impressionUrl : 
            "http://www.google.com/uds/css/ad-indicator-on.gif?ai=BVualExYGRo3hD5ianAPJvejjD8-s6ye7kdTwArbI4gTAlrECEAEYASDXtMMFOAFQubWAjvr_____AWDXw_4EiAEBmAEAyAEBgAIB", 
            
                            unescapedUrl : 
            "http://www.google.com/url?sa=L&ai=BVualExYGRo3hD5ianAPJvejjD8-s6ye7kdTwArbI4gTAlrECEAEYASDXtMMFOAFQubWAjvr_____AWDXw_4EiAEBmAEAyAEBgAIB&num=1&q=http://www.gartner.com/it/sym/2007/spr8/spr8.jsp%3Fsrc%3D_spain_07_%26WT.srch%3D1&usg=__CxRH06E4Xvm9Muq13S4MgMtnziY=", 
            
                            visibleUrl : "www.gartner.com"
                        }
                    ]
            }

            """;
        var o = JsonConvert.DeserializeObject(json);
        var s = string.Empty;
        s += s;
    }

    [Fact]
    public void TorrentDeserializeTest()
    {
        var jsonText = """
            {
                "":"",
                "label": [
                       ["SomeName",6]
                ],
                "torrents": [
                       ["192D99A5C943555CB7F00A852821CF6D6DB3008A",201,"filename.avi",178311826,1000,178311826,72815250,408,1603,7,121430,"NameOfLabelPrevioslyDefined",3,6,0,8,128954,-1,0],
                ],
                "torrentc": "1816000723"
            }
            """;

        var o = (JObject) JsonConvert.DeserializeObject(jsonText);
        Assert.Equal(4, o.Children().Count());

        var torrentsArray = o["torrents"];
        var nestedTorrentsArray = torrentsArray[0];
        Assert.Equal(nestedTorrentsArray.Children().Count(), 19);
    }

    [Fact]
    public void JsonPropertyClassSerialize()
    {
        var test = new JsonPropertyClass
        {
            Pie = "Delicious",
            SweetCakesCount = int.MaxValue
        };

        var jsonText = JsonConvert.SerializeObject(test);

        Assert.Equal(@"{""pie"":""Delicious"",""pie1"":""PieChart!"",""sweet_cakes_count"":2147483647}", jsonText);

        var test2 = JsonConvert.DeserializeObject<JsonPropertyClass>(jsonText);

        Assert.Equal(test.Pie, test2.Pie);
        Assert.Equal(test.SweetCakesCount, test2.SweetCakesCount);
    }

    [Fact]
    public void BadJsonPropertyClassSerialize() =>
        XUnitAssert.Throws<JsonSerializationException>(
            () => JsonConvert.SerializeObject(new BadJsonPropertyClass()),
            @"A member with the name 'pie' already exists on 'TestObjects.BadJsonPropertyClass'. Use the JsonPropertyAttribute to specify another name.");

    [Fact]
    public void InvalidBackslash()
    {
        var json = @"[""vvv\jvvv""]";

        XUnitAssert.Throws<JsonReaderException>(
            () => JsonConvert.DeserializeObject<List<string>>(json),
            @"Bad JSON escape sequence: \j. Path '', line 1, position 7.");
    }

    [Fact]
    public void Unicode()
    {
        var json = @"[""PRE\u003cPOST""]";

        var s = new DataContractJsonSerializer(typeof(List<string>));
        var dataContractResult = (List<string>) s.ReadObject(new MemoryStream(Encoding.UTF8.GetBytes(json)));

        var jsonNetResult = JsonConvert.DeserializeObject<List<string>>(json);

        Assert.Equal(1, jsonNetResult.Count);
        Assert.Equal(dataContractResult[0], jsonNetResult[0]);
    }

    [Fact]
    public void BackslashEqivilence()
    {
        var json = @"[""vvv\/vvv\tvvv\""vvv\bvvv\nvvv\rvvv\\vvv\fvvv""]";

#if !NET5_0_OR_GREATER
        var javaScriptSerializer = new JavaScriptSerializer();
        var javaScriptSerializerResult = javaScriptSerializer.Deserialize<List<string>>(json);
#endif

        var s = new DataContractJsonSerializer(typeof(List<string>));
        var dataContractResult = (List<string>) s.ReadObject(new MemoryStream(Encoding.UTF8.GetBytes(json)));

        var jsonNetResult = JsonConvert.DeserializeObject<List<string>>(json);

        Assert.Equal(1, jsonNetResult.Count);
        Assert.Equal(dataContractResult[0], jsonNetResult[0]);
#if !NET5_0_OR_GREATER
        Assert.Equal(javaScriptSerializerResult[0], jsonNetResult[0]);
#endif
    }

    [Fact]
    public void DateTimeTest()
    {
        var testDates = new List<DateTime>
        {
            new(100, 1, 1, 1, 1, 1, DateTimeKind.Local),
            new(100, 1, 1, 1, 1, 1, DateTimeKind.Unspecified),
            new(100, 1, 1, 1, 1, 1, DateTimeKind.Utc),
            new(2000, 1, 1, 1, 1, 1, DateTimeKind.Local),
            new(2000, 1, 1, 1, 1, 1, DateTimeKind.Unspecified),
            new(2000, 1, 1, 1, 1, 1, DateTimeKind.Utc)
        };

        var ms = new MemoryStream();
        var s = new DataContractJsonSerializer(typeof(List<DateTime>));
        s.WriteObject(ms, testDates);
        ms.Seek(0, SeekOrigin.Begin);
        var sr = new StreamReader(ms);

        var expected = sr.ReadToEnd();
    }

    [Fact]
    public void DateTimeOffsetIso()
    {
        var testDates = new List<DateTimeOffset>
        {
            new(new(100, 1, 1, 1, 1, 1, DateTimeKind.Utc)),
            new(2000, 1, 1, 1, 1, 1, TimeSpan.Zero),
            new(2000, 1, 1, 1, 1, 1, TimeSpan.FromHours(13)),
            new(2000, 1, 1, 1, 1, 1, TimeSpan.FromHours(-3.5))
        };

        var result = JsonConvert.SerializeObject(testDates);
        Assert.Equal(@"[""0100-01-01T01:01:01+00:00"",""2000-01-01T01:01:01+00:00"",""2000-01-01T01:01:01+13:00"",""2000-01-01T01:01:01-03:30""]", result);
    }

    [Fact]
    public void NonStringKeyDictionary()
    {
        var values = new Dictionary<int, int>
        {
            {
                -5, 6
            },
            {
                int.MinValue, int.MaxValue
            }
        };

        var json = JsonConvert.SerializeObject(values);

        Assert.Equal(@"{""-5"":6,""-2147483648"":2147483647}", json);

        var newValues = JsonConvert.DeserializeObject<Dictionary<int, int>>(json);

        Assert.Equal(values, newValues);
    }

    [Fact]
    public void AnonymousObjectSerialization()
    {
        var anonymous =
            new
            {
                StringValue = "I am a string",
                IntValue = int.MaxValue,
                NestedAnonymous = new
                {
                    NestedValue = byte.MaxValue
                },
                NestedArray = new[]
                {
                    1,
                    2
                },
                Product = new Product
                {
                    Name = "TestProduct"
                }
            };

        var json = JsonConvert.SerializeObject(anonymous);
        Assert.Equal(@"{""StringValue"":""I am a string"",""IntValue"":2147483647,""NestedAnonymous"":{""NestedValue"":255},""NestedArray"":[1,2],""Product"":{""Name"":""TestProduct"",""ExpiryDate"":""2000-01-01T00:00:00Z"",""Price"":0.0,""Sizes"":null}}", json);

        anonymous = JsonConvert.DeserializeAnonymousType(json, anonymous);
        Assert.Equal("I am a string", anonymous.StringValue);
        Assert.Equal(int.MaxValue, anonymous.IntValue);
        Assert.Equal(255, anonymous.NestedAnonymous.NestedValue);
        Assert.Equal(2, anonymous.NestedArray.Length);
        Assert.Equal(1, anonymous.NestedArray[0]);
        Assert.Equal(2, anonymous.NestedArray[1]);
        Assert.Equal("TestProduct", anonymous.Product.Name);
    }

    [Fact]
    public void AnonymousObjectSerializationWithSetting()
    {
        var d = new DateTime(2000, 1, 1);

        var anonymous =
            new
            {
                DateValue = d
            };

        var settings = new JsonSerializerSettings();
        settings.Converters.Add(new IsoDateTimeConverter
        {
            DateTimeFormat = "yyyy"
        });

        var json = JsonConvert.SerializeObject(anonymous, settings);
        Assert.Equal(@"{""DateValue"":""2000""}", json);

        anonymous = JsonConvert.DeserializeAnonymousType(json, anonymous, settings);
        Assert.Equal(d, anonymous.DateValue);
    }

    [Fact]
    public void SerializeObject()
    {
        var json = JsonConvert.SerializeObject(new());
        Assert.Equal("{}", json);
    }

    [Fact]
    public void SerializeNull()
    {
        var json = JsonConvert.SerializeObject(null);
        Assert.Equal("null", json);
    }

    [Fact]
    public void CanDeserializeIntArrayWhenNotFirstPropertyInJson()
    {
        var json = "{foo:'hello',bar:[1,2,3]}";
        var wibble = JsonConvert.DeserializeObject<ClassWithArray>(json);
        Assert.Equal("hello", wibble.Foo);

        Assert.Equal(4, wibble.Bar.Count);
        Assert.Equal(int.MaxValue, wibble.Bar[0]);
        Assert.Equal(1, wibble.Bar[1]);
        Assert.Equal(2, wibble.Bar[2]);
        Assert.Equal(3, wibble.Bar[3]);
    }

    [Fact]
    public void CanDeserializeIntArray_WhenArrayIsFirstPropertyInJson()
    {
        var json = "{bar:[1,2,3], foo:'hello'}";
        var wibble = JsonConvert.DeserializeObject<ClassWithArray>(json);
        Assert.Equal("hello", wibble.Foo);

        Assert.Equal(4, wibble.Bar.Count);
        Assert.Equal(int.MaxValue, wibble.Bar[0]);
        Assert.Equal(1, wibble.Bar[1]);
        Assert.Equal(2, wibble.Bar[2]);
        Assert.Equal(3, wibble.Bar[3]);
    }

    [Fact]
    public void ObjectCreationHandlingReplace()
    {
        var json = "{bar:[1,2,3], foo:'hello'}";

        var s = new JsonSerializer
        {
            ObjectCreationHandling = ObjectCreationHandling.Replace
        };

        var wibble = (ClassWithArray) s.Deserialize(new StringReader(json), typeof(ClassWithArray));

        Assert.Equal("hello", wibble.Foo);

        Assert.Equal(1, wibble.Bar.Count);
    }

    [Fact]
    public void CanDeserializeSerializedJson()
    {
        var wibble = new ClassWithArray
        {
            Foo = "hello"
        };
        wibble.Bar.Add(1);
        wibble.Bar.Add(2);
        wibble.Bar.Add(3);
        var json = JsonConvert.SerializeObject(wibble);

        var wibbleOut = JsonConvert.DeserializeObject<ClassWithArray>(json);
        Assert.Equal("hello", wibbleOut.Foo);

        Assert.Equal(5, wibbleOut.Bar.Count);
        Assert.Equal(int.MaxValue, wibbleOut.Bar[0]);
        Assert.Equal(int.MaxValue, wibbleOut.Bar[1]);
        Assert.Equal(1, wibbleOut.Bar[2]);
        Assert.Equal(2, wibbleOut.Bar[3]);
        Assert.Equal(3, wibbleOut.Bar[4]);
    }

    [Fact]
    public void SerializeConverableObjects()
    {
        var json = JsonConvert.SerializeObject(new ConverableMembers(), Formatting.Indented);

#if (NET5_0_OR_GREATER)
        var expected = """
            {
              "String": "string",
              "Int32": 2147483647,
              "UInt32": 4294967295,
              "Byte": 255,
              "SByte": 127,
              "Short": 32767,
              "UShort": 65535,
              "Long": 9223372036854775807,
              "ULong": 9223372036854775807,
              "Double": 1.7976931348623157E+308,
              "Float": 3.4028235E+38,
              "DBNull": null,
              "Bool": true,
              "Char": "\u0000"
            }
            """;
#elif !NET5_0_OR_GREATER
        var expected = """
            {
              "String": "string",
              "Int32": 2147483647,
              "UInt32": 4294967295,
              "Byte": 255,
              "SByte": 127,
              "Short": 32767,
              "UShort": 65535,
              "Long": 9223372036854775807,
              "ULong": 9223372036854775807,
              "Double": 1.7976931348623157E+308,
              "Float": 3.40282347E+38,
              "DBNull": null,
              "Bool": true,
              "Char": "\u0000"
            }
            """;
#else
            expected = @"{
  ""String"": ""string"",
  ""Int32"": 2147483647,
  ""UInt32"": 4294967295,
  ""Byte"": 255,
  ""SByte"": 127,
  ""Short"": 32767,
  ""UShort"": 65535,
  ""Long"": 9223372036854775807,
  ""ULong"": 9223372036854775807,
  ""Double"": 1.7976931348623157E+308,
  ""Float"": 3.40282347E+38,
  ""Bool"": true,
  ""Char"": ""\u0000""
}";
#endif

        XUnitAssert.AreEqualNormalized(expected, json);

        var c = JsonConvert.DeserializeObject<ConverableMembers>(json);
        Assert.Equal("string", c.String);
        Assert.Equal(double.MaxValue, c.Double);
#if !NET5_0_OR_GREATER
        Assert.Equal(DBNull.Value, c.DBNull);
#endif
    }

    [Fact]
    public void SerializeStack()
    {
        var s = new Stack<object>();
        s.Push(1);
        s.Push(2);
        s.Push(3);

        var json = JsonConvert.SerializeObject(s);
        Assert.Equal("[3,2,1]", json);
    }

    [Fact]
    public void FormattingOverride()
    {
        var obj = new
        {
            Formatting = "test"
        };

        var settings = new JsonSerializerSettings
        {
            Formatting = Formatting.Indented
        };
        var indented = JsonConvert.SerializeObject(obj, settings);

        var none = JsonConvert.SerializeObject(obj, Formatting.None, settings);
        Assert.NotEqual(indented, none);
    }

    [Fact]
    public void DateTimeTimeZone()
    {
        var date = new DateTime(2001, 4, 4, 0, 0, 0, DateTimeKind.Utc);

        var json = JsonConvert.SerializeObject(date);
        Assert.Equal(@"""2001-04-04T00:00:00Z""", json);
    }

    [Fact]
    public void GuidTest()
    {
        var guid = new Guid("BED7F4EA-1A96-11d2-8F08-00A0C9A6186D");

        var json = JsonConvert.SerializeObject(new ClassWithGuid
        {
            GuidField = guid
        });
        Assert.Equal(@"{""GuidField"":""bed7f4ea-1a96-11d2-8f08-00a0c9a6186d""}", json);

        var c = JsonConvert.DeserializeObject<ClassWithGuid>(json);
        Assert.Equal(guid, c.GuidField);
    }

    [Fact]
    public void EnumTest()
    {
        var json = JsonConvert.SerializeObject(StringComparison.CurrentCultureIgnoreCase);
        Assert.Equal(@"1", json);

        var s = JsonConvert.DeserializeObject<StringComparison>(json);
        Assert.Equal(StringComparison.CurrentCultureIgnoreCase, s);
    }

    [Fact]
    public void TimeSpanTest()
    {
        var ts = new TimeSpan(00, 23, 59, 1);

        var json = JsonConvert.SerializeObject(new ClassWithTimeSpan
        {
            TimeSpanField = ts
        }, Formatting.Indented);
        XUnitAssert.AreEqualNormalized("""
            {
              "TimeSpanField": "23:59:01"
            }
            """, json);

        var c = JsonConvert.DeserializeObject<ClassWithTimeSpan>(json);
        Assert.Equal(ts, c.TimeSpanField);
    }

    [Fact]
    public void JsonIgnoreAttributeOnClassTest()
    {
        var json = JsonConvert.SerializeObject(new JsonIgnoreAttributeOnClassTestClass());

        Assert.Equal(@"{""TheField"":0,""Property"":21}", json);

        var c = JsonConvert.DeserializeObject<JsonIgnoreAttributeOnClassTestClass>(@"{""TheField"":99,""Property"":-1,""IgnoredField"":-1}");

        Assert.Equal(0, c.IgnoredField);
        Assert.Equal(99, c.Field);
    }

    [Fact]
    public void ConstructorCaseSensitivity()
    {
        var c = new ConstructorCaseSensitivityClass("param1", "Param1", "Param2");

        var json = JsonConvert.SerializeObject(c);

        var deserialized = JsonConvert.DeserializeObject<ConstructorCaseSensitivityClass>(json);

        Assert.Equal("param1", deserialized.param1);
        Assert.Equal("Param1", deserialized.Param1);
        Assert.Equal("Param2", deserialized.Param2);
    }

    [Fact]
    public void SerializerShouldUseClassConverter()
    {
        var c1 = new ConverterPrecedenceClass("!Test!");

        var json = JsonConvert.SerializeObject(c1);
        Assert.Equal(@"[""Class"",""!Test!""]", json);

        var c2 = JsonConvert.DeserializeObject<ConverterPrecedenceClass>(json);

        Assert.Equal("!Test!", c2.TestValue);
    }

    [Fact]
    public void SerializerShouldUseClassConverterOverArgumentConverter()
    {
        var c1 = new ConverterPrecedenceClass("!Test!");

        var json = JsonConvert.SerializeObject(c1, new ArgumentConverterPrecedenceClassConverter());
        Assert.Equal(@"[""Class"",""!Test!""]", json);

        var c2 = JsonConvert.DeserializeObject<ConverterPrecedenceClass>(json, new ArgumentConverterPrecedenceClassConverter());

        Assert.Equal("!Test!", c2.TestValue);
    }

    [Fact]
    public void SerializerShouldUseMemberConverter_IsoDate()
    {
        var testDate = new DateTime(ParseTests.InitialJavaScriptDateTicks, DateTimeKind.Utc);
        var m1 = new MemberConverterClass
        {
            DefaultConverter = testDate,
            MemberConverter = testDate
        };

        var json = JsonConvert.SerializeObject(m1);
        Assert.Equal(@"{""DefaultConverter"":""1970-01-01T00:00:00Z"",""MemberConverter"":""1970-01-01T00:00:00Z""}", json);

        var m2 = JsonConvert.DeserializeObject<MemberConverterClass>(json);

        Assert.Equal(testDate, m2.DefaultConverter);
        Assert.Equal(testDate, m2.MemberConverter);
    }

    [Fact]
    public void SerializerShouldUseMemberConverter_DateParseNone()
    {
        var testDate = new DateTime(ParseTests.InitialJavaScriptDateTicks, DateTimeKind.Utc);
        var m1 = new MemberConverterClass
        {
            DefaultConverter = testDate,
            MemberConverter = testDate
        };

        var json = JsonConvert.SerializeObject(m1, new JsonSerializerSettings());
        Assert.Equal(@"{""DefaultConverter"":""1970-01-01T00:00:00Z"",""MemberConverter"":""1970-01-01T00:00:00Z""}", json);

        var m2 = JsonConvert.DeserializeObject<MemberConverterClass>(json);

        Assert.Equal(testDate, m2.DefaultConverter);
        Assert.Equal(testDate, m2.MemberConverter);
    }

    [Fact]
    public void SerializerShouldUseMemberConverterOverArgumentConverter()
    {
        var testDate = new DateTime(ParseTests.InitialJavaScriptDateTicks, DateTimeKind.Utc);
        var m1 = new MemberConverterClass
        {
            DefaultConverter = testDate,
            MemberConverter = testDate
        };

        var json = JsonConvert.SerializeObject(m1);
        Assert.Equal(@"{""DefaultConverter"":""1970-01-01T00:00:00Z"",""MemberConverter"":""1970-01-01T00:00:00Z""}", json);

        var m2 = JsonConvert.DeserializeObject<MemberConverterClass>(json);

        Assert.Equal(testDate, m2.DefaultConverter);
        Assert.Equal(testDate, m2.MemberConverter);
    }

    [Fact]
    public void ConverterAttributeExample()
    {
        var date = Convert.ToDateTime("1970-01-01T00:00:00Z").ToUniversalTime();

        var c = new MemberConverterClass
        {
            DefaultConverter = date,
            MemberConverter = date
        };

        var json = JsonConvert.SerializeObject(c, Formatting.Indented);

        XUnitAssert.AreEqualNormalized("""
            {
              "DefaultConverter": "1970-01-01T00:00:00Z",
              "MemberConverter": "1970-01-01T00:00:00Z"
            }
            """, json);
    }

    [Fact]
    public void SerializerShouldUseMemberConverterOverClassAndArgumentConverter()
    {
        var c1 = new ClassAndMemberConverterClass
        {
            DefaultConverter = new("DefaultConverterValue"),
            MemberConverter = new("MemberConverterValue")
        };

        var json = JsonConvert.SerializeObject(c1, new ArgumentConverterPrecedenceClassConverter());
        Assert.Equal(@"{""DefaultConverter"":[""Class"",""DefaultConverterValue""],""MemberConverter"":[""Member"",""MemberConverterValue""]}", json);

        var c2 = JsonConvert.DeserializeObject<ClassAndMemberConverterClass>(json, new ArgumentConverterPrecedenceClassConverter());

        Assert.Equal("DefaultConverterValue", c2.DefaultConverter.TestValue);
        Assert.Equal("MemberConverterValue", c2.MemberConverter.TestValue);
    }

    [Fact]
    public void IncompatibleJsonAttributeShouldThrow()
    {
        var c = new IncompatibleJsonAttributeClass();
        XUnitAssert.Throws<JsonSerializationException>(
            () => JsonConvert.SerializeObject(c),
            "Unexpected value when converting date. Expected DateTime or DateTimeOffset, got TestObjects.IncompatibleJsonAttributeClass.");
    }

    [Fact]
    public void GenericAbstractProperty()
    {
        var json = JsonConvert.SerializeObject(new GenericImpl());
        Assert.Equal(@"{""Id"":0}", json);
    }

    [Fact]
    public void DeserializeNullable()
    {
        var json = JsonConvert.SerializeObject(null);
        Assert.Equal("null", json);

        json = JsonConvert.SerializeObject((int?) 1);
        Assert.Equal("1", json);
    }

    [Fact]
    public void SerializeJsonRaw()
    {
        var personRaw = new PersonRaw
        {
            FirstName = "FirstNameValue",
            RawContent = new("[1,2,3,4,5]"),
            LastName = "LastNameValue"
        };

        var json = JsonConvert.SerializeObject(personRaw);
        Assert.Equal(@"{""first_name"":""FirstNameValue"",""RawContent"":[1,2,3,4,5],""last_name"":""LastNameValue""}", json);
    }

    [Fact]
    public void DeserializeJsonRaw()
    {
        var json = @"{""first_name"":""FirstNameValue"",""RawContent"":[1,2,3,4,5],""last_name"":""LastNameValue""}";

        var personRaw = JsonConvert.DeserializeObject<PersonRaw>(json);

        Assert.Equal("FirstNameValue", personRaw.FirstName);
        Assert.Equal("[1,2,3,4,5]", personRaw.RawContent.ToString());
        Assert.Equal("LastNameValue", personRaw.LastName);
    }

    [Fact]
    public void DeserializeNullableMember()
    {
        var userNullablle = new UserNullable
        {
            Id = new("AD6205E8-0DF4-465d-AEA6-8BA18E93A7E7"),
            FName = "FirstValue",
            LName = "LastValue",
            RoleId = 5,
            NullableRoleId = 6,
            NullRoleId = null,
            Active = true
        };

        var json = JsonConvert.SerializeObject(userNullablle);

        Assert.Equal(@"{""Id"":""ad6205e8-0df4-465d-aea6-8ba18e93a7e7"",""FName"":""FirstValue"",""LName"":""LastValue"",""RoleId"":5,""NullableRoleId"":6,""NullRoleId"":null,""Active"":true}", json);

        var userNullablleDeserialized = JsonConvert.DeserializeObject<UserNullable>(json);

        Assert.Equal(new("AD6205E8-0DF4-465d-AEA6-8BA18E93A7E7"), userNullablleDeserialized.Id);
        Assert.Equal("FirstValue", userNullablleDeserialized.FName);
        Assert.Equal("LastValue", userNullablleDeserialized.LName);
        Assert.Equal(5, userNullablleDeserialized.RoleId);
        Assert.Equal(6, userNullablleDeserialized.NullableRoleId);
        Assert.Equal(null, userNullablleDeserialized.NullRoleId);
        XUnitAssert.True(userNullablleDeserialized.Active);
    }

    [Fact]
    public void DeserializeInt64ToNullableDouble()
    {
        var json = @"{""Height"":1}";

        var c = JsonConvert.DeserializeObject<DoubleClass>(json);
        Assert.Equal(1, c.Height);
    }

    [Fact]
    public void SerializeTypeProperty()
    {
        var boolRef = typeof(bool).AssemblyQualifiedName;
        var typeClass = new TypeClass
        {
            TypeProperty = typeof(bool)
        };

        var json = JsonConvert.SerializeObject(typeClass);
        Assert.Equal($@"{{""TypeProperty"":""{boolRef}""}}", json);

        var typeClass2 = JsonConvert.DeserializeObject<TypeClass>(json);
        Assert.Equal(typeof(bool), typeClass2.TypeProperty);

        var jsonSerializerTestRef = typeof(JsonSerializerTest).AssemblyQualifiedName;
        typeClass = new()
        {
            TypeProperty = typeof(JsonSerializerTest)
        };

        json = JsonConvert.SerializeObject(typeClass);
        Assert.Equal($@"{{""TypeProperty"":""{jsonSerializerTestRef}""}}", json);

        typeClass2 = JsonConvert.DeserializeObject<TypeClass>(json);
        Assert.Equal(typeof(JsonSerializerTest), typeClass2.TypeProperty);
    }

    [Fact]
    public void RequiredMembersClass()
    {
        var c = new RequiredMembersClass
        {
            BirthDate = new(2000, 12, 20, 10, 55, 55, DateTimeKind.Utc),
            FirstName = "Bob",
            LastName = "Smith",
            MiddleName = "Cosmo"
        };

        var json = JsonConvert.SerializeObject(c, Formatting.Indented);

        XUnitAssert.AreEqualNormalized("""
            {
              "FirstName": "Bob",
              "MiddleName": "Cosmo",
              "LastName": "Smith",
              "BirthDate": "2000-12-20T10:55:55Z"
            }
            """, json);

        var c2 = JsonConvert.DeserializeObject<RequiredMembersClass>(json);

        Assert.Equal("Bob", c2.FirstName);
        Assert.Equal(new(2000, 12, 20, 10, 55, 55, DateTimeKind.Utc), c2.BirthDate);
    }

    [Fact]
    public void DeserializeRequiredMembersClassWithNullValues()
    {
        var json = """
            {
              "FirstName": "I can't be null bro!",
              "MiddleName": null,
              "LastName": null,
              "BirthDate": "2013-08-14T04:38:31.000+0000"
            }
            """;

        var c = JsonConvert.DeserializeObject<RequiredMembersClass>(json);

        Assert.Equal("I can't be null bro!", c.FirstName);
        Assert.Equal(null, c.MiddleName);
        Assert.Equal(null, c.LastName);
    }

    [Fact]
    public void DeserializeRequiredMembersClassNullRequiredValueProperty()
    {
        try
        {
            var json = """
                {
                  "FirstName": null,
                  "MiddleName": null,
                  "LastName": null,
                  "BirthDate": "2013-08-14T04:38:31.000+0000"
                }
                """;

            JsonConvert.DeserializeObject<RequiredMembersClass>(json);
            XUnitAssert.Fail();
        }
        catch (JsonSerializationException exception)
        {
            Assert.True(exception.Message.StartsWith("Required property 'FirstName' expects a value but got null. Path ''"));
        }
    }

    [Fact]
    public void SerializeRequiredMembersClassNullRequiredValueProperty()
    {
        var requiredMembersClass = new RequiredMembersClass
        {
            FirstName = null,
            BirthDate = new(2000, 10, 10, 10, 10, 10, DateTimeKind.Utc),
            LastName = null,
            MiddleName = null
        };
        XUnitAssert.Throws<JsonSerializationException>(
            () => JsonConvert.SerializeObject(requiredMembersClass),
            "Cannot write a null value for property 'FirstName'. Property requires a value. Path ''.");
    }

    [Fact]
    public void RequiredMembersClassMissingRequiredProperty()
    {
        var json = """
            {
              "FirstName": "Bob"
            }
            """;

        try
        {
            JsonConvert.DeserializeObject<RequiredMembersClass>(json);
            XUnitAssert.Fail();
        }
        catch (JsonSerializationException exception)
        {
            Assert.True(exception.Message.StartsWith("Required property 'LastName' not found in JSON. Path ''"));
        }
    }

    [Fact]
    public void SerializeJaggedArray()
    {
        var aa = new JaggedArray
        {
            Before = "Before!",
            After = "After!",
            Coordinates = new[]
            {
                new[]
                {
                    1,
                    1
                },
                new[]
                {
                    1,
                    2
                },
                new[]
                {
                    2,
                    1
                },
                new[]
                {
                    2,
                    2
                }
            }
        };

        var json = JsonConvert.SerializeObject(aa);

        Assert.Equal(@"{""Before"":""Before!"",""Coordinates"":[[1,1],[1,2],[2,1],[2,2]],""After"":""After!""}", json);
    }

    [Fact]
    public void DeserializeJaggedArray()
    {
        var json = @"{""Before"":""Before!"",""Coordinates"":[[1,1],[1,2],[2,1],[2,2]],""After"":""After!""}";

        var aa = JsonConvert.DeserializeObject<JaggedArray>(json);

        Assert.Equal("Before!", aa.Before);
        Assert.Equal("After!", aa.After);
        Assert.Equal(4, aa.Coordinates.Length);
        Assert.Equal(2, aa.Coordinates[0].Length);
        Assert.Equal(1, aa.Coordinates[0][0]);
        Assert.Equal(2, aa.Coordinates[1][1]);

        var after = JsonConvert.SerializeObject(aa);

        Assert.Equal(json, after);
    }

    [Fact]
    public void DeserializeGoogleGeoCode()
    {
        var json = """
            {
              "name": "1600 Amphitheatre Parkway, Mountain View, CA, USA",
              "Status": {
                "code": 200,
                "request": "geocode"
              },
              "Placemark": [
                {
                  "address": "1600 Amphitheatre Pkwy, Mountain View, CA 94043, USA",
                  "AddressDetails": {
                    "Country": {
                      "CountryNameCode": "US",
                      "AdministrativeArea": {
                        "AdministrativeAreaName": "CA",
                        "SubAdministrativeArea": {
                          "SubAdministrativeAreaName": "Santa Clara",
                          "Locality": {
                            "LocalityName": "Mountain View",
                            "Thoroughfare": {
                              "ThoroughfareName": "1600 Amphitheatre Pkwy"
                            },
                            "PostalCode": {
                              "PostalCodeNumber": "94043"
                            }
                          }
                        }
                      }
                    },
                    "Accuracy": 8
                  },
                  "Point": {
                    "coordinates": [-122.083739, 37.423021, 0]
                  }
                }
              ]
            }
            """;

        var jsonGoogleMapGeocoder = JsonConvert.DeserializeObject<GoogleMapGeocoderStructure>(json);
    }

    [Fact]
    public void DeserializeInterfaceProperty()
    {
        var testClass = new InterfacePropertyTestClass
        {
            co = new Co()
        };
        var strFromTest = JsonConvert.SerializeObject(testClass);

        XUnitAssert.Throws<JsonSerializationException>(
            () =>
            {
                var testFromDe = (InterfacePropertyTestClass) JsonConvert.DeserializeObject(strFromTest, typeof(InterfacePropertyTestClass));
            },
            @"Could not create an instance of type TestObjects.ICo. Type is an interface or abstract class and cannot be instantiated. Path 'co.Name', line 1, position 14.");
    }

    Person GetPerson() =>
        new()
        {
            Name = "Mike Manager",
            BirthDate = new(1983, 8, 3, 0, 0, 0, DateTimeKind.Utc),
            Department = "IT",
            LastModified = new(2009, 2, 15, 0, 0, 0, DateTimeKind.Utc)
        };

    [Fact]
    public void WriteJsonDates()
    {
        var entry = new LogEntry
        {
            LogDate = new(2009, 2, 15, 0, 0, 0, DateTimeKind.Utc),
            Details = "Application started."
        };

        var defaultJson = JsonConvert.SerializeObject(entry);
        // {"Details":"Application started.","LogDate":"\/Date(1234656000000)\/"}

        var isoJson = JsonConvert.SerializeObject(entry, new IsoDateTimeConverter());
        // {"Details":"Application started.","LogDate":"2009-02-15T00:00:00.0000000Z"}

        Assert.Equal(@"{""Details"":""Application started."",""LogDate"":""2009-02-15T00:00:00Z""}", defaultJson);
        Assert.Equal(@"{""Details"":""Application started."",""LogDate"":""2009-02-15T00:00:00Z""}", isoJson);
    }

    [Fact]
    public void GenericListAndDictionaryInterfaceProperties()
    {
        var o = new GenericListAndDictionaryInterfaceProperties
        {
            IDictionaryProperty = new Dictionary<string, int>
            {
                {
                    "one", 1
                },
                {
                    "two", 2
                },
                {
                    "three", 3
                }
            },
            IListProperty = new List<int>
            {
                1,
                2,
                3
            },
            IEnumerableProperty = new List<int>
            {
                4,
                5,
                6
            }
        };

        var json = JsonConvert.SerializeObject(o, Formatting.Indented);

        XUnitAssert.AreEqualNormalized("""
            {
              "IEnumerableProperty": [
                4,
                5,
                6
              ],
              "IListProperty": [
                1,
                2,
                3
              ],
              "IDictionaryProperty": {
                "one": 1,
                "two": 2,
                "three": 3
              }
            }
            """, json);

        var deserializedObject = JsonConvert.DeserializeObject<GenericListAndDictionaryInterfaceProperties>(json);
        Assert.NotNull(deserializedObject);

        Assert.Equal(o.IListProperty.ToArray(), deserializedObject.IListProperty.ToArray());
        Assert.Equal(o.IEnumerableProperty.ToArray(), deserializedObject.IEnumerableProperty.ToArray());
        Assert.Equal(o.IDictionaryProperty.ToArray(), deserializedObject.IDictionaryProperty.ToArray());
    }

    [Fact]
    public void DeserializeBestMatchPropertyCase()
    {
        var json = """
            {
              "firstName": "firstName",
              "FirstName": "FirstName",
              "LastName": "LastName",
              "lastName": "lastName",
            }
            """;

        var o = JsonConvert.DeserializeObject<PropertyCase>(json);
        Assert.NotNull(o);

        Assert.Equal("firstName", o.firstName);
        Assert.Equal("FirstName", o.FirstName);
        Assert.Equal("LastName", o.LastName);
        Assert.Equal("lastName", o.lastName);
    }

    [Fact]
    public void PopulateDefaultValueWhenUsingConstructor()
    {
        var json = "{ 'testProperty1': 'value' }";

        var c = JsonConvert.DeserializeObject<ConstructorAndDefaultValueAttributeTestClass>(json, new JsonSerializerSettings
        {
            DefaultValueHandling = DefaultValueHandling.Populate
        });
        Assert.Equal("value", c.TestProperty1);
        Assert.Equal(21, c.TestProperty2);

        c = JsonConvert.DeserializeObject<ConstructorAndDefaultValueAttributeTestClass>(json, new JsonSerializerSettings
        {
            DefaultValueHandling = DefaultValueHandling.IgnoreAndPopulate
        });
        Assert.Equal("value", c.TestProperty1);
        Assert.Equal(21, c.TestProperty2);
    }

    [Fact]
    public void RequiredWhenUsingConstructor()
    {
        try
        {
            var json = "{ 'testProperty1': 'value' }";
            JsonConvert.DeserializeObject<ConstructorAndRequiredTestClass>(json);

            XUnitAssert.Fail();
        }
        catch (JsonSerializationException exception)
        {
            Assert.True(exception.Message.StartsWith("Required property 'TestProperty2' not found in JSON. Path ''"));
        }
    }

    [Fact]
    public void DeserializePropertiesOnToNonDefaultConstructor()
    {
        var i = new SubKlass("my subprop")
        {
            SuperProp = "overrided superprop"
        };

        var json = JsonConvert.SerializeObject(i);
        Assert.Equal(@"{""SubProp"":""my subprop"",""SuperProp"":""overrided superprop""}", json);

        var ii = JsonConvert.DeserializeObject<SubKlass>(json);

        var newJson = JsonConvert.SerializeObject(ii);
        Assert.Equal(@"{""SubProp"":""my subprop"",""SuperProp"":""overrided superprop""}", newJson);
    }

    [Fact]
    public void DeserializePropertiesOnToNonDefaultConstructorWithReferenceTracking()
    {
        var i = new SubKlass("my subprop")
        {
            SuperProp = "overrided superprop"
        };

        var json = JsonConvert.SerializeObject(i, new JsonSerializerSettings
        {
            PreserveReferencesHandling = PreserveReferencesHandling.Objects
        });

        Assert.Equal(@"{""$id"":""1"",""SubProp"":""my subprop"",""SuperProp"":""overrided superprop""}", json);

        var ii = JsonConvert.DeserializeObject<SubKlass>(json, new JsonSerializerSettings
        {
            PreserveReferencesHandling = PreserveReferencesHandling.Objects
        });

        var newJson = JsonConvert.SerializeObject(ii, new JsonSerializerSettings
        {
            PreserveReferencesHandling = PreserveReferencesHandling.Objects
        });
        Assert.Equal(@"{""$id"":""1"",""SubProp"":""my subprop"",""SuperProp"":""overrided superprop""}", newJson);
    }

    [Fact]
    public void SerializeJsonPropertyWithHandlingValues()
    {
        var o = new JsonPropertyWithHandlingValues
        {
            DefaultValueHandlingIgnoreProperty = "Default!",
            DefaultValueHandlingIncludeProperty = "Default!",
            DefaultValueHandlingPopulateProperty = "Default!",
            DefaultValueHandlingIgnoreAndPopulateProperty = "Default!"
        };

        var json = JsonConvert.SerializeObject(o, Formatting.Indented);

        XUnitAssert.AreEqualNormalized("""
            {
              "DefaultValueHandlingIncludeProperty": "Default!",
              "DefaultValueHandlingPopulateProperty": "Default!",
              "NullValueHandlingIncludeProperty": null,
              "ReferenceLoopHandlingErrorProperty": null,
              "ReferenceLoopHandlingIgnoreProperty": null,
              "ReferenceLoopHandlingSerializeProperty": null
            }
            """, json);

        json = JsonConvert.SerializeObject(o, Formatting.Indented, new JsonSerializerSettings
        {
            NullValueHandling = NullValueHandling.Ignore
        });

        XUnitAssert.AreEqualNormalized("""
            {
              "DefaultValueHandlingIncludeProperty": "Default!",
              "DefaultValueHandlingPopulateProperty": "Default!",
              "NullValueHandlingIncludeProperty": null
            }
            """, json);
    }

    [Fact]
    public void DeserializeJsonPropertyWithHandlingValues()
    {
        var json = "{}";

        var o = JsonConvert.DeserializeObject<JsonPropertyWithHandlingValues>(json);
        Assert.Equal("Default!", o.DefaultValueHandlingIgnoreAndPopulateProperty);
        Assert.Equal("Default!", o.DefaultValueHandlingPopulateProperty);
        Assert.Equal(null, o.DefaultValueHandlingIgnoreProperty);
        Assert.Equal(null, o.DefaultValueHandlingIncludeProperty);
    }

    [Fact]
    public void JsonPropertyWithHandlingValues_ReferenceLoopError()
    {
        var classRef = typeof(JsonPropertyWithHandlingValues).FullName;
        var o = new JsonPropertyWithHandlingValues();
        o.ReferenceLoopHandlingErrorProperty = o;

        XUnitAssert.Throws<JsonSerializationException>(
            () => JsonConvert.SerializeObject(o, Formatting.Indented, new JsonSerializerSettings
            {
                ReferenceLoopHandling = ReferenceLoopHandling.Ignore
            }),
            $"Self referencing loop detected for property 'ReferenceLoopHandlingErrorProperty' with type '{classRef}'. Path ''.");
    }

    [Fact]
    public void PartialClassDeserialize()
    {
        var json = """
            {
                "request": "ux.settings.update",
                "sid": "14c561bd-32a8-457e-b4e5-4bba0832897f",
                "uid": "30c39065-0f31-de11-9442-001e3786a8ec",
                "fidOrder": [
                    "id",
                    "andytest_name",
                    "andytest_age",
                    "andytest_address",
                    "andytest_phone",
                    "date",
                    "title",
                    "titleId"
                ],
                "entityName": "Andy Test",
                "setting": "entity.field.order"
            }
            """;

        var r = JsonConvert.DeserializeObject<RequestOnly>(json);
        Assert.Equal("ux.settings.update", r.Request);

        var n = JsonConvert.DeserializeObject<NonRequest>(json);
        Assert.Equal(new("14c561bd-32a8-457e-b4e5-4bba0832897f"), n.Sid);
        Assert.Equal(new("30c39065-0f31-de11-9442-001e3786a8ec"), n.Uid);
        Assert.Equal(8, n.FidOrder.Count);
        Assert.Equal("id", n.FidOrder[0]);
        Assert.Equal("titleId", n.FidOrder[n.FidOrder.Count - 1]);
    }

    [Fact]
    public void SerializeDataContractPrivateMembers()
    {
        var c = new DataContractPrivateMembers("Jeff", 26, 10, "Dr")
        {
            NotIncluded = "Hi"
        };
        var json = JsonConvert.SerializeObject(c, Formatting.Indented);

        XUnitAssert.AreEqualNormalized("""
            {
              "_name": "Jeff",
              "_age": 26,
              "Rank": 10,
              "JsonTitle": "Dr"
            }
            """, json);

        var cc = JsonConvert.DeserializeObject<DataContractPrivateMembers>(json);
        Assert.Equal("_name: Jeff, _age: 26, Rank: 10, JsonTitle: Dr", cc.ToString());
    }

    [Fact]
    public void DeserializeDictionaryInterface()
    {
        var json = """
            {
              "Name": "Name!",
              "Dictionary": {
                "Item": 11
              }
            }
            """;

        var c = JsonConvert.DeserializeObject<DictionaryInterfaceClass>(
            json,
            new JsonSerializerSettings
            {
                ObjectCreationHandling = ObjectCreationHandling.Replace
            });

        Assert.Equal("Name!", c.Name);
        Assert.Equal(1, c.Dictionary.Count);
        Assert.Equal(11, c.Dictionary["Item"]);
    }

    [Fact]
    public void DeserializeDictionaryInterfaceWithExistingValues()
    {
        var json = """
            {
              "Random": {
                "blah": 1
              },
              "Name": "Name!",
              "Dictionary": {
                "Item": 11,
                "Item1": 12
              },
              "Collection": [
                999
              ],
              "Employee": {
                "Manager": {
                  "Name": "ManagerName!"
                }
              }
            }
            """;

        var c = JsonConvert.DeserializeObject<DictionaryInterfaceClass>(json,
            new JsonSerializerSettings
            {
                ObjectCreationHandling = ObjectCreationHandling.Reuse
            });

        Assert.Equal("Name!", c.Name);
        Assert.Equal(3, c.Dictionary.Count);
        Assert.Equal(11, c.Dictionary["Item"]);
        Assert.Equal(1, c.Dictionary["existing"]);
        Assert.Equal(4, c.Collection.Count);
        Assert.Equal(1, c.Collection.ElementAt(0));
        Assert.Equal(999, c.Collection.ElementAt(3));
        Assert.Equal("EmployeeName!", c.Employee.Name);
        Assert.Equal("ManagerName!", c.Employee.Manager.Name);
        Assert.NotNull(c.Random);
    }

    [Fact]
    public void TypedObjectDeserializationWithComments()
    {
        var json = @"/*comment1*/ { /*comment2*/
        ""Name"": /*comment3*/ ""Apple"" /*comment4*/, /*comment5*/
        ""ExpiryDate"": ""2008-12-28T00:00:00.000"",
        ""Price"": 3.99,
        ""Sizes"": /*comment6*/ [ /*comment7*/
          ""Small"", /*comment8*/
          ""Medium"" /*comment9*/,
          /*comment10*/ ""Large""
        /*comment11*/ ] /*comment12*/
      } /*comment13*/";

        var deserializedProduct = (Product) JsonConvert.DeserializeObject(json, typeof(Product));

        Assert.Equal("Apple", deserializedProduct.Name);
        Assert.Equal(new(2008, 12, 28, 0, 0, 0, DateTimeKind.Utc), deserializedProduct.ExpiryDate);
        Assert.Equal(3.99m, deserializedProduct.Price);
        Assert.Equal("Small", deserializedProduct.Sizes[0]);
        Assert.Equal("Medium", deserializedProduct.Sizes[1]);
        Assert.Equal("Large", deserializedProduct.Sizes[2]);
    }

    [Fact]
    public void NestedInsideOuterObject()
    {
        var json = """
            {
              "short": {
                "original": "http://www.contrast.ie/blog/online&#45;marketing&#45;2009/",
                "short": "m2sqc6",
                "shortened": "http://short.ie/m2sqc6",
                "error": {
                  "code": 0,
                  "msg": "No action taken"
                }
              }
            }
            """;

        var o = JObject.Parse(json);

        var s = JsonConvert.DeserializeObject<Shortie>(o["short"].ToString());
        Assert.NotNull(s);

        Assert.Equal(s.Original, "http://www.contrast.ie/blog/online&#45;marketing&#45;2009/");
        Assert.Equal(s.Short, "m2sqc6");
        Assert.Equal(s.Shortened, "http://short.ie/m2sqc6");
    }

    [Fact]
    public void UriSerialization()
    {
        var uri = new Uri("http://codeplex.com");
        var json = JsonConvert.SerializeObject(uri);

        Assert.Equal("http://codeplex.com/", uri.ToString());

        var newUri = JsonConvert.DeserializeObject<Uri>(json);
        Assert.Equal(uri, newUri);
    }

    [Fact]
    public void AnonymousPlusLinqToSql()
    {
        var value = new
        {
            bar = new JObject(new JProperty("baz", 13))
        };

        var json = JsonConvert.SerializeObject(value);

        Assert.Equal(@"{""bar"":{""baz"":13}}", json);
    }

    [Fact]
    public void SerializeEnumerableAsObject()
    {
        var content = new Content
        {
            Text = "Blah, blah, blah",
            Children = new()
            {
                new()
                {
                    Text = "First"
                },
                new()
                {
                    Text = "Second"
                }
            }
        };

        var json = JsonConvert.SerializeObject(content, Formatting.Indented);

        XUnitAssert.AreEqualNormalized("""
            {
              "Children": [
                {
                  "Children": null,
                  "Text": "First"
                },
                {
                  "Children": null,
                  "Text": "Second"
                }
              ],
              "Text": "Blah, blah, blah"
            }
            """, json);
    }

    [Fact]
    public void DeserializeEnumerableAsObject()
    {
        var json = """
            {
              "Children": [
                {
                  "Children": null,
                  "Text": "First"
                },
                {
                  "Children": null,
                  "Text": "Second"
                }
              ],
              "Text": "Blah, blah, blah"
            }
            """;

        var content = JsonConvert.DeserializeObject<Content>(json);

        Assert.Equal("Blah, blah, blah", content.Text);
        Assert.Equal(2, content.Children.Count);
        Assert.Equal("First", content.Children[0].Text);
        Assert.Equal("Second", content.Children[1].Text);
    }

    [Fact]
    public void RoleTransferTest()
    {
        var json = @"{""Operation"":""1"",""RoleName"":""Admin"",""Direction"":""0""}";

        var r = JsonConvert.DeserializeObject<RoleTransfer>(json);

        Assert.Equal(RoleTransferOperation.Second, r.Operation);
        Assert.Equal("Admin", r.RoleName);
        Assert.Equal(RoleTransferDirection.First, r.Direction);
    }

    [Fact]
    public void DeserializeGenericDictionary()
    {
        var json = @"{""key1"":""value1"",""key2"":""value2""}";

        var values = JsonConvert.DeserializeObject<Dictionary<string, string>>(json);

        Assert.Equal(2, values.Count);
        Assert.Equal("value1", values["key1"]);
        Assert.Equal("value2", values["key2"]);
    }

    [Fact]
    public void DeserializeEmptyStringToNullableDateTime()
    {
        var json = @"{""DateTimeField"":""""}";

        var c = JsonConvert.DeserializeObject<NullableDateTimeTestClass>(json);
        Assert.Equal(null, c.DateTimeField);
    }

    [Fact]
    public void FailWhenClassWithNoDefaultConstructorHasMultipleConstructorsWithArguments()
    {
        var json = @"{""sublocation"":""AlertEmailSender.Program.Main"",""userId"":0,""type"":0,""summary"":""Loading settings variables"",""details"":null,""stackTrace"":""   at System.Environment.GetStackTrace(Exception e, Boolean needFileInfo)\r\n   at System.Environment.get_StackTrace()\r\n   at mr.Logging.Event..ctor(String summary) in C:\\Projects\\MRUtils\\Logging\\Event.vb:line 71\r\n   at AlertEmailSender.Program.Main(String[] args) in C:\\Projects\\AlertEmailSender\\AlertEmailSender\\Program.cs:line 25"",""tag"":null,""time"":""\/Date(1249591032026-0400)\/""}";

        XUnitAssert.Throws<JsonSerializationException>(
            () => JsonConvert.DeserializeObject<Event>(json),
            @"Unable to find a constructor to use for type TestObjects.Event. A class should either have a default constructor, one constructor with arguments or a constructor marked with the JsonConstructor attribute. Path 'sublocation', line 1, position 15.");
    }

    [Fact]
    public void DeserializeObjectSetOnlyProperty()
    {
        var json = @"{'SetOnlyProperty':[1,2,3,4,5]}";

        var setOnly = JsonConvert.DeserializeObject<SetOnlyPropertyClass2>(json);
        var a = (JArray) setOnly.GetValue();
        Assert.Equal(5, a.Count);
        Assert.Equal(1, (int) a[0]);
        Assert.Equal(5, (int) a[a.Count - 1]);
    }

    [Fact]
    public void DeserializeOptInClasses()
    {
        var json = @"{id: ""12"", name: ""test"", items: [{id: ""112"", name: ""testing""}]}";

        var l = JsonConvert.DeserializeObject<ListTestClass>(json);
    }

    [Fact]
    public void DeserializeNullableListWithNulls()
    {
        var l = JsonConvert.DeserializeObject<List<decimal?>>("[ 3.3, null, 1.1 ] ");
        Assert.Equal(3, l.Count);

        Assert.Equal(3.3m, l[0]);
        Assert.Equal(null, l[1]);
        Assert.Equal(1.1m, l[2]);
    }

    [Fact]
    public void CannotDeserializeArrayIntoObject()
    {
        var json = @"[]";

        XUnitAssert.Throws<JsonSerializationException>(
            () => JsonConvert.DeserializeObject<Person>(json),
            @"Cannot deserialize the current JSON array (e.g. [1,2,3]) into type 'TestObjects.Person' because the type requires a JSON object (e.g. {""name"":""value""}) to deserialize correctly.
To fix this error either change the JSON to a JSON object (e.g. {""name"":""value""}) or change the deserialized type to an array or a type that implements a collection interface (e.g. ICollection, IList) like List<T> that can be deserialized from a JSON array. JsonArrayAttribute can also be added to the type to force it to deserialize from a JSON array.
Path '', line 1, position 1.");
    }

    [Fact]
    public void CannotDeserializeArrayIntoDictionary()
    {
        var json = @"[]";

        XUnitAssert.Throws<JsonSerializationException>(
            () => JsonConvert.DeserializeObject<Dictionary<string, string>>(json),
            @"Cannot deserialize the current JSON array (e.g. [1,2,3]) into type 'System.Collections.Generic.Dictionary`2[System.String,System.String]' because the type requires a JSON object (e.g. {""name"":""value""}) to deserialize correctly.
To fix this error either change the JSON to a JSON object (e.g. {""name"":""value""}) or change the deserialized type to an array or a type that implements a collection interface (e.g. ICollection, IList) like List<T> that can be deserialized from a JSON array. JsonArrayAttribute can also be added to the type to force it to deserialize from a JSON array.
Path '', line 1, position 1.");
    }

    [Fact]
    public void CannotDeserializeArrayIntoSerializable()
    {
        var json = @"[]";

        XUnitAssert.Throws<JsonSerializationException>(
            () => JsonConvert.DeserializeObject<Exception>(json),
            @"Cannot deserialize the current JSON array (e.g. [1,2,3]) into type 'System.Exception' because the type requires a JSON object (e.g. {""name"":""value""}) to deserialize correctly.
To fix this error either change the JSON to a JSON object (e.g. {""name"":""value""}) or change the deserialized type to an array or a type that implements a collection interface (e.g. ICollection, IList) like List<T> that can be deserialized from a JSON array. JsonArrayAttribute can also be added to the type to force it to deserialize from a JSON array.
Path '', line 1, position 1.");
    }

    [Fact]
    public void CannotDeserializeArrayIntoDouble()
    {
        var json = @"[]";

        XUnitAssert.Throws<JsonReaderException>(
            () => JsonConvert.DeserializeObject<double>(json),
            @"Unexpected character encountered while parsing value: [. Path '', line 1, position 1.");
    }

    [Fact]
    public void CannotDeserializeArrayIntoDynamic()
    {
        var json = @"[]";

        XUnitAssert.Throws<JsonSerializationException>(
            () => JsonConvert.DeserializeObject<DynamicDictionary>(json),
            @"Cannot deserialize the current JSON array (e.g. [1,2,3]) into type 'JsonSerializerTest+DynamicDictionary' because the type requires a JSON object (e.g. {""name"":""value""}) to deserialize correctly.
To fix this error either change the JSON to a JSON object (e.g. {""name"":""value""}) or change the deserialized type to an array or a type that implements a collection interface (e.g. ICollection, IList) like List<T> that can be deserialized from a JSON array. JsonArrayAttribute can also be added to the type to force it to deserialize from a JSON array.
Path '', line 1, position 1.");
    }

    public class DynamicDictionary : DynamicObject
    {
        readonly IDictionary<string, object> values = new Dictionary<string, object>();

        public override IEnumerable<string> GetDynamicMemberNames() =>
            values.Keys;

        public override bool TryGetMember(GetMemberBinder binder, out object result)
        {
            result = values[binder.Name];
            return true;
        }

        public override bool TrySetMember(SetMemberBinder binder, object value)
        {
            values[binder.Name] = value;
            return true;
        }
    }

    [Fact]
    public void CannotDeserializeArrayIntoLinqToJson()
    {
        var json = @"[]";

        XUnitAssert.Throws<JsonSerializationException>(
            () => JsonConvert.DeserializeObject<JObject>(json),
            "Deserialized JSON type 'Argon.JArray' is not compatible with expected type 'Argon.JObject'. Path '', line 1, position 2.");
    }

    [Fact]
    public void CannotDeserializeObjectIntoArray()
    {
        var json = @"{}";

        try
        {
            JsonConvert.DeserializeObject<List<Person>>(json);
            XUnitAssert.Fail();
        }
        catch (JsonSerializationException exception)
        {
            Assert.True(exception.Message.StartsWith($@"Cannot deserialize the current JSON object (e.g. {{""name"":""value""}}) into type 'System.Collections.Generic.List`1[TestObjects.Person]' because the type requires a JSON array (e.g. [1,2,3]) to deserialize correctly.{Environment.NewLine}To fix this error either change the JSON to a JSON array (e.g. [1,2,3]) or change the deserialized type so that it is a normal .NET type (e.g. not a primitive type like integer, not a collection type like an array or List<T>) that can be deserialized from a JSON object. JsonObjectAttribute can also be added to the type to force it to deserialize from a JSON object.{Environment.NewLine}Path ''"));
        }
    }

    [Fact]
    public void CannotPopulateArrayIntoObject()
    {
        var json = @"[]";

        XUnitAssert.Throws<JsonSerializationException>(
            () => JsonConvert.PopulateObject(json, new Person()),
            @"Cannot populate JSON array onto type 'TestObjects.Person'. Path '', line 1, position 1.");
    }

    [Fact]
    public void CannotPopulateObjectIntoArray()
    {
        var json = @"{}";

        XUnitAssert.Throws<JsonSerializationException>(
            () => JsonConvert.PopulateObject(json, new List<Person>()),
            @"Cannot populate JSON object onto type 'System.Collections.Generic.List`1[TestObjects.Person]'. Path '', line 1, position 2.");
    }

    [Fact]
    public void DeserializeEmptyString()
    {
        var json = @"{""Name"":""""}";

        var p = JsonConvert.DeserializeObject<Person>(json);
        Assert.Equal("", p.Name);
    }

    [Fact]
    public void SerializePropertyGetError()
    {
        var settings = new JsonSerializerSettings
        {
            ContractResolver = new DefaultContractResolver()
        };
        XUnitAssert.Throws<JsonSerializationException>(
            () => JsonConvert.SerializeObject(new MemoryStream(), settings),
            @"Error getting value from 'ReadTimeout' on 'System.IO.MemoryStream'.");
    }

    [Fact]
    public void DeserializePropertySetError()
    {
        var settings = new JsonSerializerSettings
        {
            ContractResolver = new DefaultContractResolver()
        };
        XUnitAssert.Throws<JsonSerializationException>(
            () => JsonConvert.DeserializeObject<MemoryStream>("{ReadTimeout:0}", settings),
            @"Error setting value to 'ReadTimeout' on 'System.IO.MemoryStream'.");
    }

    [Fact]
    public void DeserializeEnsureTypeEmptyStringToIntError()
    {
        var settings = new JsonSerializerSettings
        {
            ContractResolver = new DefaultContractResolver()
        };
        XUnitAssert.Throws<JsonSerializationException>(
            () => JsonConvert.DeserializeObject<MemoryStream>("{ReadTimeout:''}", settings),
            @"Error converting value {null} to type 'System.Int32'. Path 'ReadTimeout', line 1, position 15.");
    }

    [Fact]
    public void DeserializeEnsureTypeNullToIntError()
    {
        var settings = new JsonSerializerSettings
        {
            ContractResolver = new DefaultContractResolver()
        };
        XUnitAssert.Throws<JsonSerializationException>(
            () => JsonConvert.DeserializeObject<MemoryStream>("{ReadTimeout:null}", settings),
            @"Error converting value {null} to type 'System.Int32'. Path 'ReadTimeout', line 1, position 17.");
    }

    [Fact]
    public void SerializeGenericListOfStrings()
    {
        var strings = new List<string>
        {
            "str_1",
            "str_2",
            "str_3"
        };

        var json = JsonConvert.SerializeObject(strings);
        Assert.Equal(@"[""str_1"",""str_2"",""str_3""]", json);
    }

    [Fact]
    public void IgnoreListItem()
    {
        var strings = new List<string>
        {
            "str_1",
            "ignore",
            "str_3"
        };

        var settings = new JsonSerializerSettings
        {
            ContractResolver = new IgnoreItemContractResolver()
        };
        var json = JsonConvert.SerializeObject(strings, settings);
        Assert.Equal(@"[""str_1"",""str_3""]", json);
    }

    class IgnoreItemContractResolver : DefaultContractResolver
    {
        protected override JsonArrayContract CreateArrayContract(Type type)
        {
            var contract = base.CreateArrayContract(type);
            contract.InterceptSerializeItem = item =>
            {
                if (item is string itemAsString)
                {
                    if (itemAsString == "ignore")
                    {
                        return InterceptResult.Ignore;
                    }
                }

                return InterceptResult.Default;
            };
            return contract;
        }
    }

    [Fact]
    public void ReplaceListItem()
    {
        var strings = new List<string>
        {
            "str_1",
            "toReplace",
            "str_3"
        };

        var settings = new JsonSerializerSettings
        {
            ContractResolver = new ReplaceItemContractResolver()
        };
        var json = JsonConvert.SerializeObject(strings, settings);
        Assert.Equal(@"[""str_1"",10,""str_3""]", json);
    }

    class ReplaceItemContractResolver : DefaultContractResolver
    {
        protected override JsonArrayContract CreateArrayContract(Type type)
        {
            var contract = base.CreateArrayContract(type);
            contract.InterceptSerializeItem = item =>
            {
                if (item is string itemAsString)
                {
                    if (itemAsString == "toReplace")
                    {
                        return InterceptResult.Replace(10);
                    }
                }

                return InterceptResult.Default;
            };
            return contract;
        }
    }

    [Fact]
    public void IgnoreDictionaryItem()
    {
        var strings = new Dictionary<string, string>
        {
            {
                "key1", "value"
            },
            {
                "ignore", "value"
            },
            {
                "key2", "value"
            }
        };

        var settings = new JsonSerializerSettings
        {
            ContractResolver = new IgnoreDictionaryContractResolver()
        };
        var json = JsonConvert.SerializeObject(strings, settings);
        Assert.Equal(@"{""key1"":""value"",""key2"":""value""}", json);
    }

    class IgnoreDictionaryContractResolver : DefaultContractResolver
    {
        protected override JsonDictionaryContract CreateDictionaryContract(Type type)
        {
            var contract = base.CreateDictionaryContract(type);
            contract.InterceptSerializeItem = (key, value) =>
            {
                if (key is string itemAsString)
                {
                    if (itemAsString == "ignore")
                    {
                        return InterceptResult.Ignore;
                    }
                }

                return InterceptResult.Default;
            };
            return contract;
        }
    }

    [Fact]
    public void ReplaceDictionaryItem()
    {
        var strings = new Dictionary<string, string>
        {
            {
                "key1", "value"
            },
            {
                "toReplace", "value"
            },
            {
                "key2", "value"
            }
        };

        var settings = new JsonSerializerSettings
        {
            ContractResolver = new ReplaceDictionaryContractResolver()
        };
        var json = JsonConvert.SerializeObject(strings, settings);
        Assert.Equal(@"{""key1"":""value"",""toReplace"":10,""key2"":""value""}", json);
    }

    class ReplaceDictionaryContractResolver : DefaultContractResolver
    {
        protected override JsonDictionaryContract CreateDictionaryContract(Type type)
        {
            var contract = base.CreateDictionaryContract(type);
            contract.InterceptSerializeItem = (key, value) =>
            {
                if (key is string itemAsString)
                {
                    if (itemAsString == "toReplace")
                    {
                        return InterceptResult.Replace(10);
                    }
                }

                return InterceptResult.Default;
            };
            return contract;
        }
    }

    [Fact]
    public void SortDictionary()
    {
        var target = new Dictionary<string, string>
        {
            {
                "keyD", "value"
            },
            {
                "keyA", "value"
            },
            {
                "keyB", "value"
            }
        };

        var settings = new JsonSerializerSettings
        {
            ContractResolver = new SortDictionaryContractResolver()
        };
        var json = JsonConvert.SerializeObject(target, settings);
        Assert.Equal(@"{""keyA"":""value"",""keyB"":""value"",""keyD"":""value""}", json);
    }

#if Release

    [Fact]
    public void SymbolOrdering1()
    {
        var target = new Dictionary<string, int>
        {
            {"#", 1},
            {"@", 2}
        };

        var settings = new JsonSerializerSettings
        {
            ContractResolver = new SortDictionaryContractResolver()
        };
        var json = JsonConvert.SerializeObject(target, settings);
        Assert.Equal(@"{""#"":1,""@"":2}", json);
    }

    [Fact]
    public void SymbolOrdering2()
    {
        var target = new Dictionary<string, int>
        {
            {"@", 2},
            {"#", 1}
        };

        var settings = new JsonSerializerSettings
        {
            ContractResolver = new SortDictionaryContractResolver()
        };
        var json = JsonConvert.SerializeObject(target, settings);
        Assert.Equal(@"{""#"":1,""@"":2}", json);
    }

#endif

    [Fact]
    public void AlreadyOrderedDictionary()
    {
        var target = new SortedDictionary<string, string>(new ReverseComparer())
        {
            {
                "keyD", "value"
            },
            {
                "keyA", "value"
            },
            {
                "keyB", "value"
            }
        };

        var settings = new JsonSerializerSettings
        {
            ContractResolver = new SortDictionaryContractResolver()
        };
        var json = JsonConvert.SerializeObject(target, settings);
        Assert.Equal(@"{""keyD"":""value"",""keyB"":""value"",""keyA"":""value""}", json);
    }

    class ReverseComparer : IComparer<string>
    {
        public int Compare(string x, string y) =>
            y.CompareTo(x);
    }

    class SortDictionaryContractResolver : DefaultContractResolver
    {
        protected override JsonDictionaryContract CreateDictionaryContract(Type type)
        {
            var contract = base.CreateDictionaryContract(type);
            contract.OrderByKey = true;
            return contract;
        }
    }

    public class NonComparableKey
    {
        string member;

        public NonComparableKey(string member) =>
            this.member = member;

        public override string ToString() =>
            member;

        public override int GetHashCode() =>
            member.GetHashCode();
    }

    [Fact]
    public void DictionaryOrderNonComparable()
    {
        var dictionary = new Dictionary<NonComparableKey, string>
        {
            [new("Foo2")] = "Bar",
            [new("Foo1")] = "Bar"
        };

        var settings = new JsonSerializerSettings
        {
            ContractResolver = new SortDictionaryContractResolver()
        };
        var json = JsonConvert.SerializeObject(dictionary, settings);
        Assert.Equal(@"{""Foo2"":""Bar"",""Foo1"":""Bar""}", json);
    }

    [Fact]
    public void ConstructorReadonlyFieldsTest()
    {
        var c1 = new ConstructorReadonlyFields("String!", int.MaxValue);
        var json = JsonConvert.SerializeObject(c1, Formatting.Indented);
        XUnitAssert.AreEqualNormalized("""
            {
              "A": "String!",
              "B": 2147483647
            }
            """, json);

        var c2 = JsonConvert.DeserializeObject<ConstructorReadonlyFields>(json);
        Assert.Equal("String!", c2.A);
        Assert.Equal(int.MaxValue, c2.B);
    }

    [Fact]
    public void SerializeStruct()
    {
        var structTest = new StructTest
        {
            StringProperty = "StringProperty!",
            StringField = "StringField",
            IntProperty = 5,
            IntField = 10
        };

        var json = JsonConvert.SerializeObject(structTest, Formatting.Indented);

        XUnitAssert.AreEqualNormalized("""
            {
              "StringField": "StringField",
              "IntField": 10,
              "StringProperty": "StringProperty!",
              "IntProperty": 5
            }
            """, json);

        var deserialized = JsonConvert.DeserializeObject<StructTest>(json);
        Assert.Equal(structTest.StringProperty, deserialized.StringProperty);
        Assert.Equal(structTest.StringField, deserialized.StringField);
        Assert.Equal(structTest.IntProperty, deserialized.IntProperty);
        Assert.Equal(structTest.IntField, deserialized.IntField);
    }

    [Fact]
    public void SerializeListWithJsonConverter()
    {
        var f = new Foo();
        f.Bars.Add(new()
        {
            Id = 0
        });
        f.Bars.Add(new()
        {
            Id = 1
        });
        f.Bars.Add(new()
        {
            Id = 2
        });

        var json = JsonConvert.SerializeObject(f, Formatting.Indented);
        XUnitAssert.AreEqualNormalized("""
            {
              "Bars": [
                0,
                1,
                2
              ]
            }
            """, json);

        var newFoo = JsonConvert.DeserializeObject<Foo>(json);
        Assert.Equal(3, newFoo.Bars.Count);
        Assert.Equal(0, newFoo.Bars[0].Id);
        Assert.Equal(1, newFoo.Bars[1].Id);
        Assert.Equal(2, newFoo.Bars[2].Id);
    }

    [Fact]
    public void SerializeGuidKeyedDictionary()
    {
        var dictionary = new Dictionary<Guid, int>
        {
            {
                new("F60EAEE0-AE47-488E-B330-59527B742D77"), 1
            },
            {
                new("C2594C02-EBA1-426A-AA87-8DD8871350B0"), 2
            }
        };

        var json = JsonConvert.SerializeObject(dictionary, Formatting.Indented);
        XUnitAssert.AreEqualNormalized("""
            {
              "f60eaee0-ae47-488e-b330-59527b742d77": 1,
              "c2594c02-eba1-426a-aa87-8dd8871350b0": 2
            }
            """, json);
    }

    [Fact]
    public void SerializePersonKeyedDictionary()
    {
        var dictionary = new Dictionary<Person, int>
        {
            {
                new Person
                {
                    Name = "p1"
                },
                1
            },
            {
                new Person
                {
                    Name = "p2"
                },
                2
            }
        };

        var json = JsonConvert.SerializeObject(dictionary, Formatting.Indented);

        XUnitAssert.AreEqualNormalized("""
            {
              "TestObjects.Person": 1,
              "TestObjects.Person": 2
            }
            """, json);
    }

    [Fact]
    public void DeserializePersonKeyedDictionary()
    {
        try
        {
            var json = """
                {
                  "TestObjects.Person": 1,
                  "TestObjects.Person": 2
                }
                """;

            JsonConvert.DeserializeObject<Dictionary<Person, int>>(json);
            XUnitAssert.Fail();
        }
        catch (JsonSerializationException exception)
        {
            Assert.True(exception.Message.StartsWith("Could not convert string 'TestObjects.Person' to dictionary key type 'TestObjects.Person'. Create a TypeConverter to convert from the string to the key type object. Path '['TestObjects.Person']'"));
        }
    }

    [Fact]
    public void SerializeFragment()
    {
        var googleSearchText = """
            {
                "responseData": {
                  "results": [
                    {
                      "GsearchResultClass": "GwebSearch",
                      "unescapedUrl": "http://en.wikipedia.org/wiki/Paris_Hilton",
                      "url": "http://en.wikipedia.org/wiki/Paris_Hilton",
                      "visibleUrl": "en.wikipedia.org",
                      "cacheUrl": "http://www.google.com/search?q=cache:TwrPfhd22hYJ:en.wikipedia.org",
                      "title": "<b>Paris Hilton</b> - Wikipedia, the free encyclopedia",
                      "titleNoFormatting": "Paris Hilton - Wikipedia, the free encyclopedia",
                      "content": "[1] In 2006, she released her debut album..."
                    },
                    {
                      "GsearchResultClass": "GwebSearch",
                      "unescapedUrl": "http://www.imdb.com/name/nm0385296/",
                      "url": "http://www.imdb.com/name/nm0385296/",
                      "visibleUrl": "www.imdb.com",
                      "cacheUrl": "http://www.google.com/search?q=cache:1i34KkqnsooJ:www.imdb.com",
                      "title": "<b>Paris Hilton</b>",
                      "titleNoFormatting": "Paris Hilton",
                      "content": "Self: Zoolander. Socialite <b>Paris Hilton</b>..."
                    }
                  ],
                  "cursor": {
                    "pages": [
                      {
                        "start": "0",
                        "label": 1
                      },
                      {
                        "start": "4",
                        "label": 2
                      },
                      {
                        "start": "8",
                        "label": 3
                      },
                      {
                        "start": "12",
                        "label": 4
                      }
                    ],
                    "estimatedResultCount": "59600000",
                    "currentPageIndex": 0,
                    "moreResultsUrl": "http://www.google.com/search?oe=utf8&ie=utf8..."
                  }
                },
                "responseDetails": null,
                "responseStatus": 200
              }
            """;

        var googleSearch = JObject.Parse(googleSearchText);

        // get JSON result objects into a list
        var results = googleSearch["responseData"]["results"].Children().ToList();

        // serialize JSON results into .NET objects
        var searchResults = new List<SearchResult>();
        foreach (var result in results)
        {
            var searchResult = JsonConvert.DeserializeObject<SearchResult>(result.ToString());
            searchResults.Add(searchResult);
        }

        // Title = <b>Paris Hilton</b> - Wikipedia, the free encyclopedia
        // Content = [1] In 2006, she released her debut album...
        // Url = http://en.wikipedia.org/wiki/Paris_Hilton

        // Title = <b>Paris Hilton</b>
        // Content = Self: Zoolander. Socialite <b>Paris Hilton</b>...
        // Url = http://www.imdb.com/name/nm0385296/

        Assert.Equal(2, searchResults.Count);
        Assert.Equal("<b>Paris Hilton</b> - Wikipedia, the free encyclopedia", searchResults[0].Title);
        Assert.Equal("<b>Paris Hilton</b>", searchResults[1].Title);
    }

    [Fact]
    public void DeserializeBaseReferenceWithDerivedValue()
    {
        var personPropertyClass = new PersonPropertyClass();
        var wagePerson = (WagePerson) personPropertyClass.Person;

        wagePerson.BirthDate = new(2000, 11, 29, 23, 59, 59, DateTimeKind.Utc);
        wagePerson.Department = "McDees";
        wagePerson.HourlyWage = 12.50m;
        wagePerson.LastModified = new(2000, 11, 29, 23, 59, 59, DateTimeKind.Utc);
        wagePerson.Name = "Jim Bob";

        var json = JsonConvert.SerializeObject(personPropertyClass, Formatting.Indented);
        XUnitAssert.AreEqualNormalized(
            """
                {
                  "Person": {
                    "HourlyWage": 12.50,
                    "Name": "Jim Bob",
                    "BirthDate": "2000-11-29T23:59:59Z",
                    "LastModified": "2000-11-29T23:59:59Z"
                  }
                }
                """,
            json);

        var newPersonPropertyClass = JsonConvert.DeserializeObject<PersonPropertyClass>(json);
        Assert.Equal(wagePerson.HourlyWage, ((WagePerson) newPersonPropertyClass.Person).HourlyWage);
    }

    [Fact]
    public void DeserializePopulateDictionaryAndList()
    {
        var d = JsonConvert.DeserializeObject<ExistingValueClass>(@"{'Dictionary':{appended:'appended',existing:'new'}}");

        Assert.NotNull(d);
        Assert.NotNull(d.Dictionary);
        Assert.Equal(typeof(Dictionary<string, string>), d.Dictionary.GetType());
        Assert.Equal(typeof(List<string>), d.List.GetType());
        Assert.Equal(2, d.Dictionary.Count);
        Assert.Equal("new", d.Dictionary["existing"]);
        Assert.Equal("appended", d.Dictionary["appended"]);
        Assert.Equal(1, d.List.Count);
        Assert.Equal("existing", d.List[0]);
    }

    [Fact]
    public void IgnoreIndexedProperties()
    {
        var g = new ThisGenericTest<KeyValueId>();

        g.Add(new()
        {
            Id = 1,
            Key = "key1",
            Value = "value1"
        });
        g.Add(new()
        {
            Id = 2,
            Key = "key2",
            Value = "value2"
        });

        g.MyProperty = "some value";

        var json = g.ToJson();

        XUnitAssert.AreEqualNormalized("""
            {
              "MyProperty": "some value",
              "TheItems": [
                {
                  "Id": 1,
                  "Key": "key1",
                  "Value": "value1"
                },
                {
                  "Id": 2,
                  "Key": "key2",
                  "Value": "value2"
                }
              ]
            }
            """, json);

        var gen = JsonConvert.DeserializeObject<ThisGenericTest<KeyValueId>>(json);
        Assert.Equal("some value", gen.MyProperty);
    }

    [Fact]
    public void JRawValue()
    {
        var deserialized = JsonConvert.DeserializeObject<JRawValueTestObject>("{value:3}");
        Assert.Equal("3", deserialized.Value.ToString());

        deserialized = JsonConvert.DeserializeObject<JRawValueTestObject>("{value:'3'}");
        Assert.Equal(@"""3""", deserialized.Value.ToString());
    }

    [Fact]
    public void DeserializeDictionaryWithNoDefaultConstructor()
    {
        var json = "{key1:'value1',key2:'value2',key3:'value3'}";

        var dic = JsonConvert.DeserializeObject<DictionaryWithNoDefaultConstructor>(json);

        Assert.Equal(3, dic.Count);
        Assert.Equal("value1", dic["key1"]);
        Assert.Equal("value2", dic["key2"]);
        Assert.Equal("value3", dic["key3"]);
    }

    [Fact]
    public void DeserializeDictionaryWithNoDefaultConstructor_PreserveReferences()
    {
        var json = "{'$id':'1',key1:'value1',key2:'value2',key3:'value3'}";

        XUnitAssert.Throws<JsonSerializationException>(
            () => JsonConvert.DeserializeObject<DictionaryWithNoDefaultConstructor>(json, new JsonSerializerSettings
            {
                PreserveReferencesHandling = PreserveReferencesHandling.All,
                MetadataPropertyHandling = MetadataPropertyHandling.Default
            }),
            "Cannot preserve reference to readonly dictionary, or dictionary created from a non-default constructor: TestObjects.DictionaryWithNoDefaultConstructor. Path 'key1', line 1, position 16.");
    }

    [Fact]
    public void SerializeNonPublicBaseJsonProperties()
    {
        var value = new B();
        var json = JsonConvert.SerializeObject(value, Formatting.Indented);

        XUnitAssert.AreEqualNormalized("""
            {
              "B2": null,
              "A1": null,
              "B3": null,
              "A2": null
            }
            """, json);
    }

    [Fact]
    public void CircularConstructorDeserialize()
    {
        var c1 = new CircularConstructor1(null)
        {
            StringProperty = "Value!"
        };

        var c2 = new CircularConstructor2(null)
        {
            IntProperty = 1
        };

        c1.C2 = c2;
        c2.C1 = c1;

        var json = JsonConvert.SerializeObject(c1, new JsonSerializerSettings
        {
            ReferenceLoopHandling = ReferenceLoopHandling.Ignore,
            Formatting = Formatting.Indented
        });

        XUnitAssert.AreEqualNormalized("""
            {
              "C2": {
                "IntProperty": 1
              },
              "StringProperty": "Value!"
            }
            """, json);

        var newC1 = JsonConvert.DeserializeObject<CircularConstructor1>("""
            {
              "C2": {
                "IntProperty": 1,
                "C1": {}
              },
              "StringProperty": "Value!"
            }
            """);

        Assert.Equal("Value!", newC1.StringProperty);
        Assert.Equal(1, newC1.C2.IntProperty);
        Assert.Equal(null, newC1.C2.C1.StringProperty);
        Assert.Equal(null, newC1.C2.C1.C2);
    }

    [Fact]
    public void DeserializeToObjectProperty()
    {
        var json = "{ Key: 'abc', Value: 123 }";
        var item = JsonConvert.DeserializeObject<KeyValueTestClass>(json);

        Assert.Equal(123L, item.Value);
    }

    [Fact]
    public void DataContractJsonSerializerTest()
    {
        var c = new DataContractJsonSerializerTestClass
        {
            TimeSpanProperty = new(200, 20, 59, 30, 900),
            GuidProperty = new("66143115-BE2A-4a59-AF0A-348E1EA15B1E"),
            AnimalProperty = new Human
            {
                Ethnicity = "European"
            }
        };
        var ms = new MemoryStream();
        var serializer = new DataContractJsonSerializer(
            typeof(DataContractJsonSerializerTestClass),
            new[]
            {
                typeof(Human)
            });
        serializer.WriteObject(ms, c);

        var jsonBytes = ms.ToArray();
        var json = Encoding.UTF8.GetString(jsonBytes, 0, jsonBytes.Length);

        //Console.WriteLine(JObject.Parse(json).ToString());
        //Console.WriteLine();

        //Console.WriteLine(JsonConvert.SerializeObject(c, Formatting.Indented, new JsonSerializerSettings
        //  {
        //    //               TypeNameHandling = TypeNameHandling.Objects
        //  }));
    }

    [Fact]
    public void SerializeNonIDictionary()
    {
        var modelStateDictionary = new ModelStateDictionary<string>
        {
            {
                "key", "value"
            }
        };

        var json = JsonConvert.SerializeObject(modelStateDictionary);

        Assert.Equal(@"{""key"":""value""}", json);

        var newModelStateDictionary = JsonConvert.DeserializeObject<ModelStateDictionary<string>>(json);
        Assert.Equal(1, newModelStateDictionary.Count);
        Assert.Equal("value", newModelStateDictionary["key"]);
    }


    [Fact]
    public void DeserializeUsingNonDefaultConstructorWithLeftOverValues()
    {
        var kvPairs =
            JsonConvert.DeserializeObject<List<KVPair<string, string>>>(
                "[{\"Key\":\"Two\",\"Value\":\"2\"},{\"Key\":\"One\",\"Value\":\"1\"}]");

        Assert.Equal(2, kvPairs.Count);
        Assert.Equal("Two", kvPairs[0].Key);
        Assert.Equal("2", kvPairs[0].Value);
        Assert.Equal("One", kvPairs[1].Key);
        Assert.Equal("1", kvPairs[1].Value);
    }

    [Fact]
    public void SerializeClassWithInheritedProtectedMember()
    {
        var myA = new AATestClass(2);
        var json = JsonConvert.SerializeObject(myA, Formatting.Indented);
        XUnitAssert.AreEqualNormalized("""
            {
              "AA_field1": 2,
              "AA_property1": 2,
              "AA_property2": 2,
              "AA_property3": 2,
              "AA_property4": 2
            }
            """, json);

        var myB = new BBTestClass(3, 4);
        json = JsonConvert.SerializeObject(myB, Formatting.Indented);
        XUnitAssert.AreEqualNormalized("""
            {
              "BB_field1": 4,
              "BB_field2": 4,
              "AA_field1": 3,
              "BB_property1": 4,
              "BB_property2": 4,
              "BB_property3": 4,
              "BB_property4": 4,
              "BB_property5": 4,
              "BB_property7": 4,
              "AA_property1": 3,
              "AA_property2": 3,
              "AA_property3": 3,
              "AA_property4": 3
            }
            """, json);
    }

    [Fact]
    public void SerializeDeserializeXNodeProperties()
    {
        var testObject = new XNodeTestObject
        {
            Document = XDocument.Parse("<root>hehe, root</root>"),
            Element = XElement.Parse(@"<fifth xmlns:json=""http://json.org"" json:Awesome=""true"">element</fifth>")
        };

        var settings = new JsonSerializerSettings
        {
            Formatting = Formatting.Indented,
            ReferenceLoopHandling = ReferenceLoopHandling.Ignore
        };
        settings.Converters.Add(new XmlNodeConverter());
        var json = JsonConvert.SerializeObject(testObject, settings);
        var expected = """
            {
              "Document": {
                "root": "hehe, root"
              },
              "Element": {
                "fifth": {
                  "@xmlns:json": "http://json.org",
                  "@json:Awesome": "true",
                  "#text": "element"
                }
              }
            }
            """;
        XUnitAssert.AreEqualNormalized(expected, json);

        var newTestObject = JsonConvert.DeserializeObject<XNodeTestObject>(json, settings);
        Assert.Equal(testObject.Document.ToString(), newTestObject.Document.ToString());
        Assert.Equal(testObject.Element.ToString(), newTestObject.Element.ToString());

        Assert.Null(newTestObject.Element.Parent);
    }

    [Fact]
    public void SerializeDeserializeXmlNodeProperties()
    {
        var testObject = new XmlNodeTestObject();
        var document = new XmlDocument();
        document.LoadXml("<root>hehe, root</root>");
        testObject.Document = document;

        var settings = new JsonSerializerSettings
        {
            Formatting = Formatting.Indented
        };
        settings.Converters.Add(new XmlNodeConverter());
        var json = JsonConvert.SerializeObject(testObject, settings);
        var expected = """
            {
              "Document": {
                "root": "hehe, root"
              }
            }
            """;
        XUnitAssert.AreEqualNormalized(expected, json);

        var newTestObject = JsonConvert.DeserializeObject<XmlNodeTestObject>(json, settings);
        Assert.Equal(testObject.Document.InnerXml, newTestObject.Document.InnerXml);
    }

    [Fact]
    public void FullClientMapSerialization()
    {
        var source = new ClientMap
        {
            position = new()
            {
                X = 100,
                Y = 200
            },
            center = new()
            {
                X = 251.6,
                Y = 361.3
            }
        };

        var json = JsonConvert.SerializeObject(source, new PosConverter(), new PosDoubleConverter());
        Assert.Equal("{\"position\":new Pos(100,200),\"center\":new PosD(251.6,361.3)}", json);
    }

    [Fact]
    public void SerializeRefAdditionalContent()
    {
        //Additional text found in JSON string after finishing deserializing object.
        //Test 1
        var reference = new Dictionary<string, object>
        {
            {
                "$ref", "Persons"
            },
            {
                "$id", 1
            }
        };

        var child = new Dictionary<string, object>
        {
            {
                "_id", 2
            },
            {
                "Name", "Isabell"
            },
            {
                "Father", reference
            }
        };

        var json = JsonConvert.SerializeObject(child, Formatting.Indented);

        XUnitAssert.Throws<JsonSerializationException>(
            () => JsonConvert.DeserializeObject<Dictionary<string, object>>(json),
            "Additional content found in JSON reference object. A JSON reference object should only have a $ref property. Path 'Father.$id', line 6, position 10.");
    }

    [Fact]
    public void SerializeRefBadType()
    {
        //Additional text found in JSON string after finishing deserializing object.
        //Test 1
        var reference = new Dictionary<string, object>
        {
            {
                "$ref", 1
            },
            {
                "$id", 1
            }
        };

        var child = new Dictionary<string, object>
        {
            {
                "_id", 2
            },
            {
                "Name", "Isabell"
            },
            {
                "Father", reference
            }
        };

        var json = JsonConvert.SerializeObject(child, Formatting.Indented);
        XUnitAssert.Throws<JsonSerializationException>(
            () => JsonConvert.DeserializeObject<Dictionary<string, object>>(json),
            "JSON reference $ref property must have a string or null value. Path 'Father.$ref', line 5, position 13.");
    }

    [Fact]
    public void SerializeRefNull()
    {
        var reference = new Dictionary<string, object>
        {
            {
                "$ref", null
            },
            {
                "$id", null
            },
            {
                "blah", "blah!"
            }
        };

        var child = new Dictionary<string, object>
        {
            {
                "_id", 2
            },
            {
                "Name", "Isabell"
            },
            {
                "Father", reference
            }
        };

        var json = JsonConvert.SerializeObject(child);

        Assert.Equal(@"{""_id"":2,""Name"":""Isabell"",""Father"":{""$ref"":null,""$id"":null,""blah"":""blah!""}}", json);

        var result = JsonConvert.DeserializeObject<Dictionary<string, object>>(json);

        Assert.Equal(3, result.Count);
        Assert.Equal(1, ((JObject) result["Father"]).Count);
        Assert.Equal("blah!", (string) ((JObject) result["Father"])["blah"]);
    }

    [Fact]
    public void DeserializeIgnoredPropertyInConstructor()
    {
        var json = @"{""First"":""First"",""Second"":2,""Ignored"":{""Name"":""James""},""AdditionalContent"":{""LOL"":true}}";

        var cc = JsonConvert.DeserializeObject<ConstructorCompexIgnoredProperty>(json);
        Assert.Equal("First", cc.First);
        Assert.Equal(2, cc.Second);
        Assert.Equal(null, cc.Ignored);
    }

    [Fact]
    public void DeserializeIgnoredPropertyInConstructorWithoutThrowingMissingMemberError()
    {
        var json = @"{""First"":""First"",""Second"":2,""Ignored"":{""Name"":""James""}}";

        var cc = JsonConvert.DeserializeObject<ConstructorCompexIgnoredProperty>(
            json, new JsonSerializerSettings
            {
                MissingMemberHandling = MissingMemberHandling.Error
            });
        Assert.Equal("First", cc.First);
        Assert.Equal(2, cc.Second);
        Assert.Equal(null, cc.Ignored);
    }

    [Fact]
    public void DeserializeFloatAsDecimal()
    {
        var json = @"{'value':9.9}";

        var dic = JsonConvert.DeserializeObject<IDictionary<string, object>>(
            json, new JsonSerializerSettings
            {
                FloatParseHandling = FloatParseHandling.Decimal
            });

        Assert.Equal(typeof(decimal), dic["value"].GetType());
        Assert.Equal(9.9m, dic["value"]);
    }

    [Fact]
    public void SerializeDeserializeDictionaryKey()
    {
        var dictionary = new Dictionary<DictionaryKey, string>
        {
            {
                new DictionaryKey
                {
                    Value = "First!"
                },
                "First"
            },
            {
                new DictionaryKey
                {
                    Value = "Second!"
                },
                "Second"
            }
        };

        var json = JsonConvert.SerializeObject(dictionary, Formatting.Indented);

        XUnitAssert.AreEqualNormalized("""
            {
              "First!": "First",
              "Second!": "Second"
            }
            """, json);

        var newDictionary =
            JsonConvert.DeserializeObject<Dictionary<DictionaryKey, string>>(json);

        Assert.Equal(2, newDictionary.Count);
    }

    [Fact]
    public void SerializeNullableArray()
    {
        var jsonText = JsonConvert.SerializeObject(new double?[]
        {
            2.4,
            4.3,
            null
        }, Formatting.Indented);

        XUnitAssert.AreEqualNormalized(@"[
  2.4,
  4.3,
  null
]", jsonText);
    }

    [Fact]
    public void DeserializeNullableArray()
    {
        var d = (double?[]) JsonConvert.DeserializeObject(@"[
  2.4,
  4.3,
  null
]", typeof(double?[]));

        Assert.Equal(3, d.Length);
        Assert.Equal(2.4, d[0]);
        Assert.Equal(4.3, d[1]);
        Assert.Equal(null, d[2]);
    }

    [Fact]
    public void SerializeHashSet()
    {
        var jsonText = JsonConvert.SerializeObject(
            new HashSet<string>
            {
                "One",
                "2",
                "III"
            },
            Formatting.Indented);

        XUnitAssert.AreEqualNormalized(@"[
  ""One"",
  ""2"",
  ""III""
]", jsonText);

        var d = JsonConvert.DeserializeObject<HashSet<string>>(jsonText);

        Assert.Equal(3, d.Count);
        Assert.True(d.Contains("One"));
        Assert.True(d.Contains("2"));
        Assert.True(d.Contains("III"));
    }

    [Fact]
    public void DeserializeByteArray()
    {
        var serializer1 = new JsonSerializer();
        serializer1.Converters.Add(new IsoDateTimeConverter());
        serializer1.NullValueHandling = NullValueHandling.Ignore;

        var json = @"[{""Prop1"":""""},{""Prop1"":""""}]";

        var reader = new JsonTextReader(new StringReader(json));

        var z = (ByteArrayTestClass[]) serializer1.Deserialize(reader, typeof(ByteArrayTestClass[]));
        Assert.Equal(2, z.Length);
        Assert.Equal(0, z[0].Prop1.Length);
        Assert.Equal(0, z[1].Prop1.Length);
    }

    [Fact]
    public void StringDictionaryTest()
    {
        var classRef = typeof(StringDictionary).FullName;

        var s1 = new StringDictionaryTestClass
        {
            StringDictionaryProperty = new()
            {
                {
                    "1", "One"
                },
                {
                    "2", "II"
                },
                {
                    "3", "3"
                }
            }
        };

        var json = JsonConvert.SerializeObject(s1, Formatting.Indented);

        // .NET 4.5.3 added IDictionary<string, string> to StringDictionary
        if (s1.StringDictionaryProperty is IDictionary<string, string>)
        {
            var d = JsonConvert.DeserializeObject<StringDictionaryTestClass>(json);

            Assert.Equal(3, d.StringDictionaryProperty.Count);
            Assert.Equal("One", d.StringDictionaryProperty["1"]);
            Assert.Equal("II", d.StringDictionaryProperty["2"]);
            Assert.Equal("3", d.StringDictionaryProperty["3"]);
        }
        else
        {
            XUnitAssert.Throws<JsonSerializationException>(
                () => JsonConvert.DeserializeObject<StringDictionaryTestClass>(json),
                $"Cannot create and populate list type {classRef}. Path 'StringDictionaryProperty', line 2, position 31.");
        }
    }

    [Fact]
    public void SerializeStructWithJsonObjectAttribute()
    {
        var testStruct = new StructWithAttribute
        {
            MyInt = int.MaxValue
        };

        var json = JsonConvert.SerializeObject(testStruct, Formatting.Indented);

        XUnitAssert.AreEqualNormalized("""
            {
              "MyInt": 2147483647
            }
            """, json);

        var newStruct = JsonConvert.DeserializeObject<StructWithAttribute>(json);

        Assert.Equal(int.MaxValue, newStruct.MyInt);
    }

    [Fact]
    public void ReadWriteTimeZoneOffsetIso()
    {
        var serializeObject = JsonConvert.SerializeObject(new TimeZoneOffsetObject
        {
            Offset = new(new DateTime(2000, 1, 1), TimeSpan.FromHours(6))
        });

        Assert.Equal("{\"Offset\":\"2000-01-01T00:00:00+06:00\"}", serializeObject);

        var reader = new JsonTextReader(new StringReader(serializeObject));
        var serializer = new JsonSerializer();

        var deserializeObject = serializer.Deserialize<TimeZoneOffsetObject>(reader);

        Assert.Equal(TimeSpan.FromHours(6), deserializeObject.Offset.Offset);
        Assert.Equal(new(2000, 1, 1), deserializeObject.Offset.Date);
    }

    [Fact]
    public void DeserializePropertyNullableDateTimeOffsetExactIso()
    {
        var d = JsonConvert.DeserializeObject<NullableDateTimeTestClass>("{\"DateTimeOffsetField\":\"2000-01-01T00:00:00+06:00\"}");
        Assert.Equal(new DateTimeOffset(new DateTime(2000, 1, 1), TimeSpan.FromHours(6)), d.DateTimeOffsetField);
    }

    [Fact]
    public void OverridenPropertyMembers()
    {
        var json = JsonConvert.SerializeObject(new DerivedEvent(), Formatting.Indented);

        XUnitAssert.AreEqualNormalized("""
            {
              "event": "derived"
            }
            """, json);
    }

    [Fact]
    public void SerializeExpandoObject()
    {
        dynamic expando = new ExpandoObject();
        expando.Int = 1;
        expando.Decimal = 99.9d;
        expando.Complex = new ExpandoObject();
        expando.Complex.String = "I am a string";
        expando.Complex.DateTime = new DateTime(2000, 12, 20, 18, 55, 0, DateTimeKind.Utc);

        string json = JsonConvert.SerializeObject(expando, Formatting.Indented);
        XUnitAssert.AreEqualNormalized("""
            {
              "Int": 1,
              "Decimal": 99.9,
              "Complex": {
                "String": "I am a string",
                "DateTime": "2000-12-20T18:55:00Z"
              }
            }
            """, json);

        IDictionary<string, object> newExpando = JsonConvert.DeserializeObject<ExpandoObject>(json);

        Assert.IsType(typeof(long), newExpando["Int"]);
        Assert.Equal((long) expando.Int, newExpando["Int"]);

        Assert.IsType(typeof(double), newExpando["Decimal"]);
        Assert.Equal(expando.Decimal, newExpando["Decimal"]);

        Assert.IsType(typeof(ExpandoObject), newExpando["Complex"]);
        IDictionary<string, object> o = (ExpandoObject) newExpando["Complex"];

        Assert.IsType(typeof(string), o["String"]);
        Assert.Equal(expando.Complex.String, o["String"]);

        Assert.IsType(typeof(string), o["DateTime"]);
        Assert.Equal("2000-12-20T18:55:00Z", o["DateTime"]);
    }

    [Fact]
    public void Test_Deserialize_Negative()
    {
        var d = JsonConvert.DeserializeObject<decimal>("-0.0");

        Assert.Equal("0.0", d.ToString());
    }

    [Fact]
    public void Test_Deserialize_NegativeNoTrailingZero()
    {
        var d = JsonConvert.DeserializeObject<decimal>("-0");

        Assert.Equal("0", d.ToString());
    }

    [Fact]
    public void ParseJsonDecimal()
    {
        var json = @"{ ""property"": 0.0 }";
        var reader = new JsonTextReader(new StringReader(json))
        {
            FloatParseHandling = FloatParseHandling.Decimal
        };

        decimal? parsedValue = null;

        while (reader.Read())
        {
            if (reader.TokenType == JsonToken.Float)
            {
                parsedValue = (decimal) reader.Value;
                break;
            }
        }

        Assert.Equal("0.0", parsedValue.ToString());
    }

    [Fact]
    public void Test_Deserialize_Double_Negative()
    {
        var d = JsonConvert.DeserializeObject<double>("-0.0");

#if NETCOREAPP3_1_OR_GREATER
        Assert.Equal("-0", d.ToString());
#else
        Assert.Equal("0", d.ToString());
#endif
    }

    [Fact]
    public void Test_Deserialize_Double_NegativeNoTrailingZero()
    {
        var d = JsonConvert.DeserializeObject<double>("-0");

#if NETCOREAPP3_1_OR_GREATER
        Assert.Equal("-0", d.ToString());
#else
        Assert.Equal("0", d.ToString());
#endif
    }

    [Fact]
    public void JValueDouble_ToString()
    {
        var d = new JValue(-0.0d);

#if NETCOREAPP3_1_OR_GREATER
        Assert.Equal("-0", d.ToString());
#else
            Assert.Equal("0", d.ToString());
#endif
    }

    [Fact]
    public void DeserializeDecimalExact()
    {
        var d = JsonConvert.DeserializeObject<decimal>("123456789876543.21");
        Assert.Equal(123456789876543.21m, d);
    }

    [Fact]
    public void DeserializeNullableDecimalExact()
    {
        var d = JsonConvert.DeserializeObject<decimal?>("123456789876543.21");
        Assert.Equal(123456789876543.21m, d);
    }

    [Fact]
    public void DeserializeDecimalPropertyExact()
    {
        var json = "{Amount:123456789876543.21}";
        var reader = new JsonTextReader(new StringReader(json));
        reader.FloatParseHandling = FloatParseHandling.Decimal;

        var serializer = new JsonSerializer();

        var i = serializer.Deserialize<Invoice>(reader);
        Assert.Equal(123456789876543.21m, i.Amount);
    }

    [Fact]
    public void DeserializeDecimalArrayExact()
    {
        var json = "[123456789876543.21]";
        var a = JsonConvert.DeserializeObject<IList<decimal>>(json);
        Assert.Equal(123456789876543.21m, a[0]);
    }

    [Fact]
    public void DeserializeDecimalDictionaryExact()
    {
        var json = "{'Value':123456789876543.21}";
        var reader = new JsonTextReader(new StringReader(json));
        reader.FloatParseHandling = FloatParseHandling.Decimal;

        var serializer = new JsonSerializer();

        var d = serializer.Deserialize<IDictionary<string, decimal>>(reader);
        Assert.Equal(123456789876543.21m, d["Value"]);
    }

    [Fact]
    public void DeserializeStructProperty()
    {
        var obj = new VectorParent
        {
            Position = new()
            {
                X = 1,
                Y = 2,
                Z = 3
            }
        };

        var str = JsonConvert.SerializeObject(obj);

        obj = JsonConvert.DeserializeObject<VectorParent>(str);

        Assert.Equal(1, obj.Position.X);
        Assert.Equal(2, obj.Position.Y);
        Assert.Equal(3, obj.Position.Z);
    }

    [Fact]
    public void PrivateSetterOnBaseClassProperty()
    {
        var derived = new PrivateSetterDerived("meh", "woo");

        var settings = new JsonSerializerSettings
        {
            TypeNameHandling = TypeNameHandling.Objects,
            ConstructorHandling = ConstructorHandling.AllowNonPublicDefaultConstructor
        };

        var json = JsonConvert.SerializeObject(derived, Formatting.Indented, settings);

        var meh = JsonConvert.DeserializeObject<PrivateSetterBase>(json, settings);

        Assert.Equal(((PrivateSetterDerived) meh).IDoWork, "woo");
        Assert.Equal(meh.IDontWork, "meh");
    }

    [Fact]
    public void DeserializeJToken()
    {
        var c = new JTokenTestClass
        {
            Name = "Success",
            Data = new JObject(new JProperty("First", "Value1"), new JProperty("Second", "Value2"))
        };

        var json = JsonConvert.SerializeObject(c, Formatting.Indented);

        var deserializedResponse = JsonConvert.DeserializeObject<JTokenTestClass>(json);

        Assert.Equal("Success", deserializedResponse.Name);
        Assert.True(deserializedResponse.Data.DeepEquals(c.Data));
    }

    [Fact]
    public void DeserializeMinValueDecimal()
    {
        var data = new DecimalTest(decimal.MinValue);
        var json = JsonConvert.SerializeObject(data);
        var obj = JsonConvert.DeserializeObject<DecimalTest>(json, new JsonSerializerSettings
        {
            MetadataPropertyHandling = MetadataPropertyHandling.Default
        });

        Assert.Equal(decimal.MinValue, obj.Value);
    }

    [Fact]
    public void NonPublicConstructorWithJsonConstructorTest()
    {
        var c = JsonConvert.DeserializeObject<NonPublicConstructorWithJsonConstructor>("{}");
        Assert.Equal("NonPublic", c.Constructor);
    }

    [Fact]
    public void PublicConstructorOverridenByJsonConstructorTest()
    {
        var c = JsonConvert.DeserializeObject<PublicConstructorOverridenByJsonConstructor>("{Value:'value!'}");
        Assert.Equal("Public Parameterized", c.Constructor);
        Assert.Equal("value!", c.Value);
    }

    [Fact]
    public void MultipleParametrizedConstructorsJsonConstructorTest()
    {
        var c = JsonConvert.DeserializeObject<MultipleParametrizedConstructorsJsonConstructor>("{Value:'value!', Age:1}");
        Assert.Equal("Public Parameterized 2", c.Constructor);
        Assert.Equal("value!", c.Value);
        Assert.Equal(1, c.Age);
    }

    [Fact]
    public void DeserializeEnumerable()
    {
        var c = new EnumerableClass
        {
            Enumerable = new List<string>
            {
                "One",
                "Two",
                "Three"
            }
        };

        var json = JsonConvert.SerializeObject(c, Formatting.Indented);

        XUnitAssert.AreEqualNormalized("""
            {
              "Enumerable": [
                "One",
                "Two",
                "Three"
              ]
            }
            """, json);

        var c2 = JsonConvert.DeserializeObject<EnumerableClass>(json);

        Assert.Equal("One", c2.Enumerable.ElementAt(0));
        Assert.Equal("Two", c2.Enumerable.ElementAt(1));
        Assert.Equal("Three", c2.Enumerable.ElementAt(2));
    }

    [Fact]
    public void SerializeAttributesOnBase()
    {
        var i = new ComplexItem();

        var json = JsonConvert.SerializeObject(i, Formatting.Indented);

        XUnitAssert.AreEqualNormalized("""
            {
              "Name": null
            }
            """, json);
    }

    [Fact]
    public void DeserializeStringEnglish()
    {
        var json = """
            {
              'Name': 'James Hughes',
              'Age': '40',
              'Height': '44.4',
              'Price': '4'
            }
            """;

        var p = JsonConvert.DeserializeObject<DeserializeStringConvert>(json);
        Assert.Equal(40, p.Age);
        Assert.Equal(44.4, p.Height);
        Assert.Equal(4m, p.Price);
    }

    [Fact]
    public void DeserializeNullDateTimeValueTest() =>
        XUnitAssert.Throws<JsonSerializationException>(
            () => JsonConvert.DeserializeObject("null", typeof(DateTime)),
            "Error converting value {null} to type 'System.DateTime'. Path '', line 1, position 4.");

    [Fact]
    public void DeserializeNullNullableDateTimeValueTest()
    {
        var dateTime = JsonConvert.TryDeserializeObject("null", typeof(DateTime?));

        Assert.Null(dateTime);
    }

    [Fact]
    public void MultiIndexSuperTest()
    {
        var e = new MultiIndexSuper();

        var json = JsonConvert.SerializeObject(e, Formatting.Indented);

        Assert.Equal(@"{}", json);
    }

    [Fact]
    public void CommentTestClassTest()
    {
        var json = @"{""indexed"":true, ""startYear"":1939, ""values"":
                            [  3000,  /* 1940-1949 */
                               3000,   3600,   3600,   3600,   3600,   4200,   4200,   4200,   4200,   4800,  /* 1950-1959 */
                               4800,   4800,   4800,   4800,   4800,   4800,   6600,   6600,   7800,   7800,  /* 1960-1969 */
                               7800,   7800,   9000,  10800,  13200,  14100,  15300,  16500,  17700,  22900,  /* 1970-1979 */
                              25900,  29700,  32400,  35700,  37800,  39600,  42000,  43800,  45000,  48000,  /* 1980-1989 */
                              51300,  53400,  55500,  57600,  60600,  61200,  62700,  65400,  68400,  72600,  /* 1990-1999 */
                              76200,  80400,  84900,  87000,  87900,  90000,  94200,  97500, 102000, 106800,  /* 2000-2009 */
                             106800, 106800]  /* 2010-2011 */
                                }";

        var commentTestClass = JsonConvert.DeserializeObject<CommentTestClass>(json);

        XUnitAssert.True(commentTestClass.Indexed);
        Assert.Equal(1939, commentTestClass.StartYear);
        Assert.Equal(63, commentTestClass.Values.Count);
    }

    [Fact]
    public void PopulationBehaviourForOmittedPropertiesIsTheSameForParameterisedConstructorAsForDefaultConstructor()
    {
        var json = @"{A:""Test""}";

        var withoutParameterisedConstructor = JsonConvert.DeserializeObject<DTOWithoutParameterisedConstructor>(json);
        var withParameterisedConstructor = JsonConvert.DeserializeObject<DTOWithParameterisedConstructor>(json);
        Assert.Equal(withoutParameterisedConstructor.B, withParameterisedConstructor.B);
    }

    [Fact]
    public void SkipPopulatingArrayPropertyClass()
    {
        var json = JsonConvert.SerializeObject(new EnumerableArrayPropertyClass());
        JsonConvert.DeserializeObject<EnumerableArrayPropertyClass>(json);
    }

    [Fact]
    public void ChildDataContractTest()
    {
        var cc = new ChildDataContract
        {
            VirtualMember = "VirtualMember!",
            NonVirtualMember = "NonVirtualMember!"
        };

        var result = JsonConvert.SerializeObject(cc, Formatting.Indented);

        XUnitAssert.AreEqualNormalized("""
            {
              "virtualMember": "VirtualMember!",
              "nonVirtualMember": "NonVirtualMember!"
            }
            """, result);
    }

    [Fact]
    public void ChildDataContractTestWithDataContractSerializer()
    {
        var cc = new ChildDataContract
        {
            VirtualMember = "VirtualMember!",
            NonVirtualMember = "NonVirtualMember!"
        };

        var serializer = new DataContractSerializer(typeof(ChildDataContract));

        var ms = new MemoryStream();
        serializer.WriteObject(ms, cc);

        var xml = Encoding.UTF8.GetString(ms.ToArray(), 0, Convert.ToInt32(ms.Length));

        Assert.Equal(@"<ChildDataContract xmlns=""http://schemas.datacontract.org/2004/07/TestObjects"" xmlns:i=""http://www.w3.org/2001/XMLSchema-instance""><nonVirtualMember>NonVirtualMember!</nonVirtualMember><virtualMember>VirtualMember!</virtualMember><NewMember i:nil=""true""/></ChildDataContract>", xml);
    }

    [Fact]
    public void ChildObjectTest()
    {
        var cc = new VirtualOverrideNewChildObject
        {
            VirtualMember = "VirtualMember!",
            NonVirtualMember = "NonVirtualMember!"
        };

        var result = JsonConvert.SerializeObject(cc);
        Assert.Equal(@"{""virtualMember"":""VirtualMember!"",""nonVirtualMember"":""NonVirtualMember!""}", result);
    }

    [Fact]
    public void ChildWithDifferentOverrideObjectTest()
    {
        var cc = new VirtualOverrideNewChildWithDifferentOverrideObject
        {
            VirtualMember = "VirtualMember!",
            NonVirtualMember = "NonVirtualMember!"
        };

        var result = JsonConvert.SerializeObject(cc);
        Assert.Equal(@"{""differentVirtualMember"":""VirtualMember!"",""nonVirtualMember"":""NonVirtualMember!""}", result);
    }

    [Fact]
    public void ImplementInterfaceObjectTest()
    {
        var cc = new ImplementInterfaceObject
        {
            InterfaceMember = new(2010, 12, 31, 0, 0, 0, DateTimeKind.Utc),
            NewMember = "NewMember!"
        };

        var result = JsonConvert.SerializeObject(cc, Formatting.Indented);

        XUnitAssert.AreEqualNormalized("""
            {
              "virtualMember": "2010-12-31T00:00:00Z",
              "newMemberWithProperty": null
            }
            """, result);
    }

    [Fact]
    public void NonDefaultConstructorWithReadOnlyCollectionPropertyTest()
    {
        var c1 = new NonDefaultConstructorWithReadOnlyCollectionProperty("blah");
        c1.Categories.Add("one");
        c1.Categories.Add("two");

        var json = JsonConvert.SerializeObject(c1, Formatting.Indented);
        XUnitAssert.AreEqualNormalized("""
            {
              "Title": "blah",
              "Categories": [
                "one",
                "two"
              ]
            }
            """, json);

        var c2 = JsonConvert.DeserializeObject<NonDefaultConstructorWithReadOnlyCollectionProperty>(json);
        Assert.Equal(c1.Title, c2.Title);
        Assert.Equal(c1.Categories.Count, c2.Categories.Count);
        Assert.Equal("one", c2.Categories[0]);
        Assert.Equal("two", c2.Categories[1]);
    }

    [Fact]
    public void NonDefaultConstructorWithReadOnlyDictionaryPropertyTest()
    {
        var c1 = new NonDefaultConstructorWithReadOnlyDictionaryProperty("blah");
        c1.Categories.Add("one", 1);
        c1.Categories.Add("two", 2);

        var json = JsonConvert.SerializeObject(c1, Formatting.Indented);
        XUnitAssert.AreEqualNormalized("""
            {
              "Title": "blah",
              "Categories": {
                "one": 1,
                "two": 2
              }
            }
            """, json);

        var c2 = JsonConvert.DeserializeObject<NonDefaultConstructorWithReadOnlyDictionaryProperty>(json);
        Assert.Equal(c1.Title, c2.Title);
        Assert.Equal(c1.Categories.Count, c2.Categories.Count);
        Assert.Equal(1, c2.Categories["one"]);
        Assert.Equal(2, c2.Categories["two"]);
    }

    [Fact]
    public void ClassAttributesInheritance()
    {
        var json = JsonConvert.SerializeObject(
            new ClassAttributeDerived
            {
                BaseClassValue = "BaseClassValue!",
                DerivedClassValue = "DerivedClassValue!",
                NonSerialized = "NonSerialized!"
            },
            Formatting.Indented);

        XUnitAssert.AreEqualNormalized("""
            {
              "DerivedClassValue": "DerivedClassValue!",
              "BaseClassValue": "BaseClassValue!"
            }
            """, json);

        json = JsonConvert.SerializeObject(
            new CollectionClassAttributeDerived
            {
                BaseClassValue = "BaseClassValue!",
                CollectionDerivedClassValue = "CollectionDerivedClassValue!"
            },
            Formatting.Indented);

        XUnitAssert.AreEqualNormalized("""
            {
              "CollectionDerivedClassValue": "CollectionDerivedClassValue!",
              "BaseClassValue": "BaseClassValue!"
            }
            """, json);
    }

    [Fact]
    public void PrivateMembersClassWithAttributesTest()
    {
        var c1 = new PrivateMembersClassWithAttributes("privateString!", "internalString!", "readonlyString!");

        var json = JsonConvert.SerializeObject(c1, Formatting.Indented);
        XUnitAssert.AreEqualNormalized("""
            {
              "_privateString": "privateString!",
              "_readonlyString": "readonlyString!",
              "_internalString": "internalString!"
            }
            """, json);

        var c2 = JsonConvert.DeserializeObject<PrivateMembersClassWithAttributes>(json);
        Assert.Equal("readonlyString!", c2.UseValue());
    }

    [Fact]
    public void DeserializeGenericEnumerableProperty()
    {
        var r = JsonConvert.DeserializeObject<BusRun>("{'Departures':['2013-08-14T04:38:31.000+0000','2013-08-14T04:38:31.000+0000',null],'WheelchairAccessible':true}");

        Assert.Equal(typeof(List<DateTime?>), r.Departures.GetType());
        Assert.Equal(3, r.Departures.Count());
        Assert.NotNull(r.Departures.ElementAt(0));
        Assert.NotNull(r.Departures.ElementAt(1));
        Assert.Null(r.Departures.ElementAt(2));
    }

    [Fact]
    public void JsonPropertyDataMemberOrder()
    {
        var d = new DerivedType();
        var json = JsonConvert.SerializeObject(d, Formatting.Indented);

        XUnitAssert.AreEqualNormalized("""
            {
              "dinosaur": null,
              "dog": null,
              "cat": null,
              "zebra": null,
              "bird": null,
              "parrot": null,
              "albatross": null,
              "antelope": null
            }
            """, json);
    }

    public class CustomClass
    {
        [Required]
        public Guid? clientId { get; set; }
    }

    [Fact]
    public void DeserializeStringIntoNullableGuid()
    {
        var json = @"{ 'clientId': 'bb2f3da7-bf79-4d14-9d54-0a1f7ff5f902' }";

        var c = JsonConvert.DeserializeObject<CustomClass>(json);

        Assert.Equal(new Guid("bb2f3da7-bf79-4d14-9d54-0a1f7ff5f902"), c.clientId);
    }

    [Fact]
    public void SerializeException1()
    {
        var classWithException = new ClassWithException();
        try
        {
            throw new("Test Exception");
        }
        catch (Exception exception)
        {
            classWithException.Exceptions.Add(exception);
        }

        var sex = JsonConvert.SerializeObject(classWithException);
        var dex = JsonConvert.DeserializeObject<ClassWithException>(sex);
        Assert.Equal(dex.Exceptions[0].ToString(), dex.Exceptions[0].ToString());

        sex = JsonConvert.SerializeObject(classWithException, Formatting.Indented);

        dex = JsonConvert.DeserializeObject<ClassWithException>(sex); // this fails!
        Assert.Equal(dex.Exceptions[0].ToString(), dex.Exceptions[0].ToString());
    }

    [Fact]
    public void UriGuidTimeSpanTestClassEmptyTest()
    {
        var c1 = new UriGuidTimeSpanTestClass();
        var json = JsonConvert.SerializeObject(c1, Formatting.Indented);

        XUnitAssert.AreEqualNormalized("""
            {
              "Guid": "00000000-0000-0000-0000-000000000000",
              "NullableGuid": null,
              "TimeSpan": "00:00:00",
              "NullableTimeSpan": null,
              "Uri": null
            }
            """, json);

        var c2 = JsonConvert.DeserializeObject<UriGuidTimeSpanTestClass>(json);
        Assert.Equal(c1.Guid, c2.Guid);
        Assert.Equal(c1.NullableGuid, c2.NullableGuid);
        Assert.Equal(c1.TimeSpan, c2.TimeSpan);
        Assert.Equal(c1.NullableTimeSpan, c2.NullableTimeSpan);
        Assert.Equal(c1.Uri, c2.Uri);
    }

    [Fact]
    public void UriGuidTimeSpanTestClassValuesTest()
    {
        var c1 = new UriGuidTimeSpanTestClass
        {
            Guid = new("1924129C-F7E0-40F3-9607-9939C531395A"),
            NullableGuid = new Guid("9E9F3ADF-E017-4F72-91E0-617EBE85967D"),
            TimeSpan = TimeSpan.FromDays(1),
            NullableTimeSpan = TimeSpan.FromHours(1),
            Uri = new("http://testuri.com")
        };
        var json = JsonConvert.SerializeObject(c1, Formatting.Indented);

        XUnitAssert.AreEqualNormalized("""
            {
              "Guid": "1924129c-f7e0-40f3-9607-9939c531395a",
              "NullableGuid": "9e9f3adf-e017-4f72-91e0-617ebe85967d",
              "TimeSpan": "1.00:00:00",
              "NullableTimeSpan": "01:00:00",
              "Uri": "http://testuri.com"
            }
            """, json);

        var c2 = JsonConvert.DeserializeObject<UriGuidTimeSpanTestClass>(json);
        Assert.Equal(c1.Guid, c2.Guid);
        Assert.Equal(c1.NullableGuid, c2.NullableGuid);
        Assert.Equal(c1.TimeSpan, c2.TimeSpan);
        Assert.Equal(c1.NullableTimeSpan, c2.NullableTimeSpan);
        Assert.Equal(c1.Uri, c2.Uri);
    }

    [Fact]
    public void UsingJsonTextWriter()
    {
        // The property of the object has to be a number for the cast exception to occure
        object o = new
        {
            p = 1
        };

        var json = JObject.FromObject(o);

        using var stringWriter = new StringWriter();
        using var jsonWriter = new JsonTextWriter(stringWriter);
        jsonWriter.WriteToken(json.CreateReader());
        jsonWriter.Flush();

        var result = stringWriter.ToString();
        Assert.Equal(@"{""p"":1}", result);
    }

    [Fact]
    public void SerializeUriWithQuotes()
    {
        var input = "http://test.com/%22foo+bar%22";
        var uri = new Uri(input);
        var json = JsonConvert.SerializeObject(uri);
        var output = JsonConvert.DeserializeObject<Uri>(json);

        Assert.Equal(uri, output);
    }

    [Fact]
    public void SerializeUriWithSlashes()
    {
        var input = @"http://tes/?a=b\\c&d=e\";
        var uri = new Uri(input);
        var json = JsonConvert.SerializeObject(uri);
        var output = JsonConvert.DeserializeObject<Uri>(json);

        Assert.Equal(uri, output);
    }

    [Fact]
    public void DeserializeByteArrayWithTypeNameHandling()
    {
        var test = new TestObject("Test", "H?>G\\7"u8.ToArray());

        var serializer = new JsonSerializer
        {
            TypeNameHandling = TypeNameHandling.All
        };

        byte[] objectBytes;
        using (var stream = new MemoryStream())
        using (var jsonWriter = new JsonTextWriter(new StreamWriter(stream)))
        {
            serializer.Serialize(jsonWriter, test);
            jsonWriter.Flush();

            objectBytes = stream.ToArray();
        }

        using (var stream = new MemoryStream(objectBytes))
        using (var jsonReader = new JsonTextReader(new StreamReader(stream)))
        {
            // Get exception here
            var newObject = (TestObject) serializer.Deserialize(jsonReader);

            Assert.Equal("Test", newObject.Name);
            Assert.Equal("H?>G\\7"u8.ToArray(), newObject.Data);
        }
    }

    [Fact]
    public void SerializeStaticDefault()
    {
        var contractResolver = new DefaultContractResolver();

        var c = new StaticTestClass
        {
            x = int.MaxValue
        };
        StaticTestClass.y = 2;
        StaticTestClass.z = 3;
        var json = JsonConvert.SerializeObject(c, Formatting.Indented, new JsonSerializerSettings
        {
            ContractResolver = contractResolver
        });

        XUnitAssert.AreEqualNormalized("""
            {
              "x": 2147483647,
              "y": 2,
              "z": 3
            }
            """, json);

        var c2 = JsonConvert.DeserializeObject<StaticTestClass>("""
            {
              "x": -1,
              "y": -2,
              "z": -3
            }
            """,
            new JsonSerializerSettings
            {
                ContractResolver = contractResolver
            });

        Assert.Equal(-1, c2.x);
        Assert.Equal(-2, StaticTestClass.y);
        Assert.Equal(-3, StaticTestClass.z);
    }

    [Fact]
    public void ReadForTypeHackFixDecimal()
    {
        var d1 = new List<decimal>
        {
            1.1m
        };

        var json = JsonConvert.SerializeObject(d1);

        var d2 = JsonConvert.DeserializeObject<IList<decimal>>(json);

        Assert.Equal(d1.Count, d2.Count);
        Assert.Equal(d1[0], d2[0]);
    }

    [Fact]
    public void ReadForTypeHackFixDateTimeOffset()
    {
        var d1 = new List<DateTimeOffset?>
        {
            null
        };

        var json = JsonConvert.SerializeObject(d1);

        var d2 = JsonConvert.DeserializeObject<IList<DateTimeOffset?>>(json);

        Assert.Equal(d1.Count, d2.Count);
        Assert.Equal(d1[0], d2[0]);
    }

    [Fact]
    public void ReadForTypeHackFixByteArray()
    {
        var d1 = new List<byte[]>
        {
            null
        };

        var json = JsonConvert.SerializeObject(d1);

        var d2 = JsonConvert.DeserializeObject<IList<byte[]>>(json);

        Assert.Equal(d1.Count, d2.Count);
        Assert.Equal(d1[0], d2[0]);
    }

    [Fact]
    public void SerializeInheritanceHierarchyWithDuplicateProperty()
    {
        var b = new Bb
        {
            no = true
        };
        Aa a = b;
        a.no = int.MaxValue;

        var json = JsonConvert.SerializeObject(b);

        Assert.Equal(@"{""no"":true}", json);

        var b2 = JsonConvert.DeserializeObject<Bb>(json);

        XUnitAssert.True(b2.no);
    }

    [Fact]
    public void DeserializeNullInt()
    {
        var json = @"[
  1,
  2,
  3,
  null
]";

        XUnitAssert.Throws<JsonSerializationException>(
            () => JsonConvert.DeserializeObject<List<int>>(json),
            "Error converting value {null} to type 'System.Int32'. Path '[3]', line 5, position 6.");
    }

    [Fact]
    public void SerializeIConvertible()
    {
        var c = new ConvertableIntTestClass
        {
            Integer = new(1),
            NullableInteger1 = new ConvertibleInt(2),
            NullableInteger2 = null
        };

        var json = JsonConvert.SerializeObject(c, Formatting.Indented);

        XUnitAssert.AreEqualNormalized("""
            {
              "Integer": 1,
              "NullableInteger1": 2,
              "NullableInteger2": null
            }
            """, json);
    }

    [Fact]
    public void DeserializeIConvertible()
    {
        var json = """
            {
              "Integer": 1,
              "NullableInteger1": 2,
              "NullableInteger2": null
            }
            """;

        XUnitAssert.Throws<JsonSerializationException>(
            () => JsonConvert.DeserializeObject<ConvertableIntTestClass>(json),
            "Error converting value 1 to type 'TestObjects.ConvertibleInt'. Path 'Integer', line 2, position 14.");
    }

    [Fact]
    public void SerializeNullableWidgetStruct()
    {
        var widget = new Widget
        {
            Id = new WidgetId
            {
                Value = "id"
            }
        };

        var json = JsonConvert.SerializeObject(widget);

        Assert.Equal(@"{""Id"":{""Value"":""id""}}", json);
    }

    [Fact]
    public void DeserializeNullableWidgetStruct()
    {
        var json = @"{""Id"":{""Value"":""id""}}";

        var w = JsonConvert.DeserializeObject<Widget>(json);

        Assert.Equal(new WidgetId
        {
            Value = "id"
        }, w.Id);
        Assert.Equal(new()
        {
            Value = "id"
        }, w.Id.Value);
        Assert.Equal("id", w.Id.Value.Value);
    }

    [Fact]
    public void DeserializeBoolInt()
    {
        var json = """
            {
              "PreProperty": true,
              "PostProperty": "-1"
            }
            """;

        XUnitAssert.Throws<JsonReaderException>(
            () => JsonConvert.DeserializeObject<MyClass>(json),
            "Unexpected character encountered while parsing value: t. Path 'PreProperty', line 2, position 18.");
    }

    [Fact]
    public void DeserializeUnexpectedEndInt()
    {
        var json = """
            {
              "PreProperty": 
            """;

        XUnitAssert.Throws<JsonException>(() => JsonConvert.DeserializeObject<MyClass>(json));
    }

    [Fact]
    public void DeserializeNullableGuid()
    {
        var json = @"{""Id"":null}";
        var c = JsonConvert.DeserializeObject<NullableGuid>(json);

        Assert.Equal(null, c.Id);

        json = @"{""Id"":""d8220a4b-75b1-4b7a-8112-b7bdae956a45""}";
        c = JsonConvert.DeserializeObject<NullableGuid>(json);

        Assert.Equal(new Guid("d8220a4b-75b1-4b7a-8112-b7bdae956a45"), c.Id);
    }

    [Fact]
    public void SerializeNullableGuidCustomWriterOverridesNullableGuid()
    {
        var ng = new NullableGuid
        {
            Id = Guid.Empty
        };
        var writer = new NullableGuidCountingJsonTextWriter(new StreamWriter(Stream.Null));
        var serializer = JsonSerializer.Create();
        serializer.Serialize(writer, ng);
        Assert.Equal(1, writer.NullableGuidCount);
        serializer.Serialize(writer, ng);
        Assert.Equal(2, writer.NullableGuidCount);
    }

    [Fact]
    public void DeserializeGuid()
    {
        var expected = new Item
        {
            SourceTypeID = new("d8220a4b-75b1-4b7a-8112-b7bdae956a45"),
            BrokerID = new("951663c4-924e-4c86-a57a-7ed737501dbd"),
            Latitude = 33.657145,
            Longitude = -117.766684,
            TimeStamp = new(2000, 3, 1, 23, 59, 59, DateTimeKind.Utc),
            Payload = new byte[]
            {
                0,
                1,
                2,
                3,
                4,
                5,
                6,
                7,
                8,
                9
            }
        };

        var jsonString = JsonConvert.SerializeObject(expected, Formatting.Indented);

        XUnitAssert.AreEqualNormalized($$"""
            {
              "SourceTypeID": "d8220a4b-75b1-4b7a-8112-b7bdae956a45",
              "BrokerID": "951663c4-924e-4c86-a57a-7ed737501dbd",
              "Latitude": 33.657145,
              "Longitude": -117.766684,
              "TimeStamp": "2000-03-01T23:59:59Z",
              "Payload": {
                "$type": "{{typeof(byte[]).GetTypeName(0, DefaultSerializationBinder.Instance)}}",
                "$value": "AAECAwQFBgcICQ=="
              }
            }
            """, jsonString);

        var actual = JsonConvert.DeserializeObject<Item>(jsonString);

        Assert.Equal(new("d8220a4b-75b1-4b7a-8112-b7bdae956a45"), actual.SourceTypeID);
        Assert.Equal(new("951663c4-924e-4c86-a57a-7ed737501dbd"), actual.BrokerID);
        var bytes = (byte[]) actual.Payload;
        Assert.Equal(new byte[]
        {
            0,
            1,
            2,
            3,
            4,
            5,
            6,
            7,
            8,
            9
        }.ToList(), bytes.ToList());
    }

    [Fact]
    public void DeserializeObjectDictionary()
    {
        var serializer = JsonSerializer.Create(new());
        var dict = serializer.Deserialize<Dictionary<string, string>>(new JsonTextReader(new StringReader("{'k1':'','k2':'v2'}")));

        Assert.Equal("", dict["k1"]);
        Assert.Equal("v2", dict["k2"]);
    }

    [Fact]
    public void DeserializeNullableEnum()
    {
        var json = JsonConvert.SerializeObject(new WithEnums
        {
            Id = 7,
            NullableEnum = null
        });

        Assert.Equal(@"{""Id"":7,""NullableEnum"":null}", json);

        var e = JsonConvert.DeserializeObject<WithEnums>(json);

        Assert.Equal(null, e.NullableEnum);

        json = JsonConvert.SerializeObject(new WithEnums
        {
            Id = 7,
            NullableEnum = MyEnum.Value2
        });

        Assert.Equal(@"{""Id"":7,""NullableEnum"":1}", json);

        e = JsonConvert.DeserializeObject<WithEnums>(json);

        Assert.Equal(MyEnum.Value2, e.NullableEnum);
    }

    [Fact]
    public void NullableStructWithConverter()
    {
        var json = JsonConvert.SerializeObject(new Widget1
        {
            Id = new WidgetId1
            {
                Value = 1234
            }
        });

        Assert.Equal(@"{""Id"":""1234""}", json);

        var w = JsonConvert.DeserializeObject<Widget1>(@"{""Id"":""1234""}");

        Assert.Equal(new WidgetId1
        {
            Value = 1234
        }, w.Id);
    }

    [Fact]
    public void SerializeDictionaryStringStringAndStringObject()
    {
        var serializer = JsonSerializer.Create(new());
        var dict = serializer.Deserialize<Dictionary<string, string>>(new JsonTextReader(new StringReader("{'k1':'','k2':'v2'}")));

        var reader = new JsonTextReader(new StringReader("{'k1':'','k2':'v2'}"));
        var dict2 = serializer.Deserialize<Dictionary<string, object>>(reader);

        Assert.Equal(dict["k1"], dict2["k1"]);
    }

    [Fact]
    public void DeserializeEmptyStrings()
    {
        var expected = "Expected the input to start with a valid JSON token.";
        var exception = Assert.Throws<JsonSerializationException>(() => JsonConvert.DeserializeObject<object>(""));
        Assert.StartsWith(expected, exception.Message);

        exception = Assert.Throws<JsonSerializationException>(() => JsonConvert.DeserializeObject<StringComparison?>(""));
        Assert.StartsWith(expected, exception.Message);

        exception = Assert.Throws<JsonSerializationException>(() => JsonConvert.DeserializeObject<StringComparison>(""));
        Assert.StartsWith(expected, exception.Message);

        exception = Assert.Throws<JsonSerializationException>(() => JsonConvert.DeserializeObject<char?>(""));
        Assert.StartsWith(expected, exception.Message);

        exception = Assert.Throws<JsonSerializationException>(() => JsonConvert.DeserializeObject<char>(""));
        Assert.StartsWith(expected, exception.Message);

        exception = Assert.Throws<JsonSerializationException>(() => JsonConvert.DeserializeObject<int?>(""));
        Assert.StartsWith(expected, exception.Message);

        exception = Assert.Throws<JsonSerializationException>(() => JsonConvert.DeserializeObject<int>(""));
        Assert.StartsWith(expected, exception.Message);

        exception = Assert.Throws<JsonSerializationException>(() => JsonConvert.DeserializeObject<double?>(""));
        Assert.StartsWith(expected, exception.Message);

        exception = Assert.Throws<JsonSerializationException>(() => JsonConvert.DeserializeObject<decimal?>(""));
        Assert.StartsWith(expected, exception.Message);

        exception = Assert.Throws<JsonSerializationException>(() => JsonConvert.DeserializeObject<decimal>(""));
        Assert.StartsWith(expected, exception.Message);

        exception = Assert.Throws<JsonSerializationException>(() => JsonConvert.DeserializeObject<DateTime?>(""));
        Assert.StartsWith(expected, exception.Message);

        exception = Assert.Throws<JsonSerializationException>(() => JsonConvert.DeserializeObject<DateTime>(""));
        Assert.StartsWith(expected, exception.Message);

        exception = Assert.Throws<JsonSerializationException>(() => JsonConvert.DeserializeObject<DateTimeOffset?>(""));
        Assert.StartsWith(expected, exception.Message);

        exception = Assert.Throws<JsonSerializationException>(() => JsonConvert.DeserializeObject<DateTimeOffset>(""));
        Assert.StartsWith(expected, exception.Message);

        exception = Assert.Throws<JsonSerializationException>(() => JsonConvert.DeserializeObject<byte[]>(""));
        Assert.StartsWith(expected, exception.Message);

        exception = Assert.Throws<JsonSerializationException>(() => JsonConvert.DeserializeObject<double?>(""));
        Assert.StartsWith(expected, exception.Message);

        exception = Assert.Throws<JsonSerializationException>(() => JsonConvert.DeserializeObject<double>(""));
        Assert.StartsWith(expected, exception.Message);
    }

    [Fact]
    public void DeserializeIsoDatesWithIsoConverter()
    {
        var jsonIsoText =
            @"{""Value"":""2012-02-25T19:55:50.6095676+13:00""}";

        var c = JsonConvert.DeserializeObject<DateTimeWrapper>(jsonIsoText, new IsoDateTimeConverter());
        Assert.Equal(DateTimeKind.Local, c.Value.Kind);
    }

    [Fact]
    public void PrivateConstructor()
    {
        var person = PersonWithPrivateConstructor.CreatePerson();
        person.Name = "John Doe";
        person.Age = 25;

        var serializedPerson = JsonConvert.SerializeObject(person);
        var roundtrippedPerson = JsonConvert.DeserializeObject<PersonWithPrivateConstructor>(serializedPerson);

        Assert.Equal(person.Name, roundtrippedPerson.Name);
    }

#if !NET5_0_OR_GREATER
    [Fact]
    public void MetroBlogPost()
    {
        var product = new Product
        {
            Name = "Apple",
            ExpiryDate = new(2012, 4, 1),
            Price = 3.99M,
            Sizes = new[] {"Small", "Medium", "Large"}
        };

        var json = JsonConvert.SerializeObject(product);
        //{
        //  "Name": "Apple",
        //  "ExpiryDate": "2012-04-01T00:00:00",
        //  "Price": 3.99,
        //  "Sizes": [ "Small", "Medium", "Large" ]
        //}

        var metroJson = JsonConvert.SerializeObject(product, new JsonSerializerSettings
        {
            ContractResolver = new MetroPropertyNameResolver(),
            Converters = {new MetroStringConverter()},
            Formatting = Formatting.Indented
        });
        XUnitAssert.AreEqualNormalized(@"{
  "":::NAME:::"": "":::APPLE:::"",
  "":::EXPIRYDATE:::"": ""2012-04-01T00:00:00"",
  "":::PRICE:::"": 3.99,
  "":::SIZES:::"": [
    "":::SMALL:::"",
    "":::MEDIUM:::"",
    "":::LARGE:::""
  ]
}", metroJson);
        //{
        //  ":::NAME:::": ":::APPLE:::",
        //  ":::EXPIRYDATE:::": "2012-04-01T00:00:00",
        //  ":::PRICE:::": 3.99,
        //  ":::SIZES:::": [ ":::SMALL:::", ":::MEDIUM:::", ":::LARGE:::" ]
        //}

        var colors = new[] {Color.Blue, Color.Red, Color.Yellow, Color.Green, Color.Black, Color.Brown};

        var json2 = JsonConvert.SerializeObject(colors, new JsonSerializerSettings
        {
            ContractResolver = new MetroPropertyNameResolver(),
            Converters = {new MetroStringConverter(), new MetroColorConverter()},
            Formatting = Formatting.Indented
        });

        XUnitAssert.AreEqualNormalized(@"[
  "":::GRAY:::"",
  "":::GRAY:::"",
  "":::GRAY:::"",
  "":::GRAY:::"",
  "":::BLACK:::"",
  "":::GRAY:::""
]", json2);
    }
#endif

    [Fact]
    public void MultipleItems()
    {
        var values = new List<MultipleItemsClass>();

        var reader = new JsonTextReader(new StringReader(@"{ ""name"": ""bar"" }{ ""name"": ""baz"" }"));
        reader.SupportMultipleContent = true;

        while (true)
        {
            if (!reader.Read())
            {
                break;
            }

            var serializer = new JsonSerializer();
            var foo = serializer.Deserialize<MultipleItemsClass>(reader);

            values.Add(foo);
        }

        Assert.Equal(2, values.Count);
        Assert.Equal("bar", values[0].Name);
        Assert.Equal("baz", values[1].Name);
    }

    [Fact]
    public void ObjectRequiredDeserializeMissing()
    {
        var json = "{}";
        var errors = new List<string>();

        var o = JsonConvert.DeserializeObject<RequiredObject>(json, new JsonSerializerSettings
        {
            Error = (_, _, _, exception, markAsHandled) =>
            {
                errors.Add(exception.Message);
                markAsHandled();
            }
        });

        Assert.NotNull(o);
        Assert.Equal(4, errors.Count);
        Assert.True(errors[0].StartsWith("Required property 'NonAttributeProperty' not found in JSON. Path ''"));
        Assert.True(errors[1].StartsWith("Required property 'UnsetProperty' not found in JSON. Path ''"));
        Assert.True(errors[2].StartsWith("Required property 'AllowNullProperty' not found in JSON. Path ''"));
        Assert.True(errors[3].StartsWith("Required property 'AlwaysProperty' not found in JSON. Path ''"));
    }

    [Fact]
    public void ObjectRequiredDeserializeNull()
    {
        var json = "{'NonAttributeProperty':null,'UnsetProperty':null,'AllowNullProperty':null,'AlwaysProperty':null}";
        var errors = new List<string>();

        var o = JsonConvert.DeserializeObject<RequiredObject>(json, new JsonSerializerSettings
        {
            Error = (_, _, _, exception, markAsHandled) =>
            {
                errors.Add(exception.Message);
                markAsHandled();
            }
        });

        Assert.NotNull(o);
        Assert.Equal(3, errors.Count);
        Assert.True(errors[0].StartsWith("Required property 'NonAttributeProperty' expects a value but got null. Path ''"));
        Assert.True(errors[1].StartsWith("Required property 'UnsetProperty' expects a value but got null. Path ''"));
        Assert.True(errors[2].StartsWith("Required property 'AlwaysProperty' expects a value but got null. Path ''"));
    }

    [Fact]
    public void ObjectRequiredSerialize()
    {
        var errors = new List<string>();

        var json = JsonConvert.SerializeObject(
            new RequiredObject(),
            new JsonSerializerSettings
            {
                Error = (_, _, _, exception, markAsHandled) =>
                {
                    errors.Add(exception.Message);
                    markAsHandled();
                },
                Formatting = Formatting.Indented
            });

        XUnitAssert.AreEqualNormalized("""
            {
              "DefaultProperty": null,
              "AllowNullProperty": null
            }
            """, json);

        Assert.Equal(3, errors.Count);
        Assert.Equal("Cannot write a null value for property 'NonAttributeProperty'. Property requires a value. Path ''.", errors[0]);
        Assert.Equal("Cannot write a null value for property 'UnsetProperty'. Property requires a value. Path ''.", errors[1]);
        Assert.Equal("Cannot write a null value for property 'AlwaysProperty'. Property requires a value. Path ''.", errors[2]);
    }

    [Fact]
    public void DeserializeCollectionItemConverter()
    {
        var c = new PropertyItemConverter
        {
            Data =
                new[]
                {
                    "one",
                    "two",
                    "three"
                }
        };

        var c2 = JsonConvert.DeserializeObject<PropertyItemConverter>("{'Data':['::ONE::','::TWO::']}");

        Assert.NotNull(c2);
        Assert.Equal(2, c2.Data.Count);
        Assert.Equal("one", c2.Data[0]);
        Assert.Equal("two", c2.Data[1]);
    }

    [Fact]
    public void SerializeCollectionItemConverter()
    {
        var c = new PropertyItemConverter
        {
            Data = new[]
            {
                "one",
                "two",
                "three"
            }
        };

        var json = JsonConvert.SerializeObject(c);

        Assert.Equal(@"{""Data"":["":::ONE:::"","":::TWO:::"","":::THREE:::""]}", json);
    }

    [Fact]
    public void DateTimeDictionaryKey_DateTimeOffset_Iso()
    {
        var dic1 = new Dictionary<DateTimeOffset, int>
        {
            {
                new DateTimeOffset(2000, 12, 12, 12, 12, 12, TimeSpan.Zero), 1
            },
            {
                new DateTimeOffset(2013, 12, 12, 12, 12, 12, TimeSpan.Zero), 2
            }
        };

        var json = JsonConvert.SerializeObject(dic1, Formatting.Indented);

        XUnitAssert.AreEqualNormalized("""
            {
              "2000-12-12T12:12:12+00:00": 1,
              "2013-12-12T12:12:12+00:00": 2
            }
            """, json);

        var dic2 = JsonConvert.DeserializeObject<IDictionary<DateTimeOffset, int>>(json);

        Assert.Equal(2, dic2.Count);
        Assert.Equal(1, dic2[new(2000, 12, 12, 12, 12, 12, TimeSpan.Zero)]);
        Assert.Equal(2, dic2[new(2013, 12, 12, 12, 12, 12, TimeSpan.Zero)]);
    }

    [Fact]
    public void DateTimeDictionaryKey_DateTime_Iso()
    {
        var dic1 = new Dictionary<DateTime, int>
        {
            {
                new DateTime(2000, 12, 12, 12, 12, 12, DateTimeKind.Utc), 1
            },
            {
                new DateTime(2013, 12, 12, 12, 12, 12, DateTimeKind.Utc), 2
            }
        };

        var json = JsonConvert.SerializeObject(dic1, Formatting.Indented);

        XUnitAssert.AreEqualNormalized("""
            {
              "2000-12-12T12:12:12Z": 1,
              "2013-12-12T12:12:12Z": 2
            }
            """, json);

        var dic2 = JsonConvert.DeserializeObject<IDictionary<DateTime, int>>(json);

        Assert.Equal(2, dic2.Count);
        Assert.Equal(1, dic2[new(2000, 12, 12, 12, 12, 12, DateTimeKind.Utc)]);
        Assert.Equal(2, dic2[new(2013, 12, 12, 12, 12, 12, DateTimeKind.Utc)]);
    }

    [Fact]
    public void DeserializeEmptyJsonString()
    {
        var s = (string) new JsonSerializer().Deserialize(new JsonTextReader(new StringReader("''")));
        Assert.Equal("", s);
    }

    [Fact]
    public void PropertyItemConverter()
    {
        var e = new Event1
        {
            EventName = "Blackadder III",
            Venue = "Gryphon Theatre",
            Performances = new List<DateTime>
            {
                new(2000, 1, 1),
                new(2000, 1, 2),
                new(2000, 1, 3)
            }
        };

        var json = JsonConvert.SerializeObject(e, Formatting.Indented);
        //{
        //  "EventName": "Blackadder III",
        //  "Venue": "Gryphon Theatre",
        //  "Performances": [
        //    new Date(1336458600000),
        //    new Date(1336545000000),
        //    new Date(1336636800000)
        //  ]
        //}

        XUnitAssert.AreEqualNormalized("""
            {
              "EventName": "Blackadder III",
              "Venue": "Gryphon Theatre",
              "Performances": [
                "2000-01-01T00:00:00",
                "2000-01-02T00:00:00",
                "2000-01-03T00:00:00"
              ]
            }
            """, json);
    }

    [Fact]
    public void IgnoreDataMemberTest()
    {
        var json = JsonConvert.SerializeObject(new IgnoreDataMemberTestClass
        {
            Ignored = int.MaxValue
        }, Formatting.Indented);
        Assert.Equal(@"{}", json);
    }

    [Fact]
    public void SerializeDataContractSerializationAttributes()
    {
        var dataContract = new DataContractSerializationAttributesClass
        {
            NoAttribute = "Value!",
            IgnoreDataMemberAttribute = "Value!",
            DataMemberAttribute = "Value!",
            IgnoreDataMemberAndDataMemberAttribute = "Value!"
        };

        var json = JsonConvert.SerializeObject(dataContract, Formatting.Indented);
        XUnitAssert.AreEqualNormalized("""
            {
              "DataMemberAttribute": "Value!",
              "IgnoreDataMemberAndDataMemberAttribute": "Value!"
            }
            """, json);

        var poco = new PocoDataContractSerializationAttributesClass
        {
            NoAttribute = "Value!",
            IgnoreDataMemberAttribute = "Value!",
            DataMemberAttribute = "Value!",
            IgnoreDataMemberAndDataMemberAttribute = "Value!"
        };

        json = JsonConvert.SerializeObject(poco, Formatting.Indented);
        XUnitAssert.AreEqualNormalized("""
            {
              "NoAttribute": "Value!",
              "DataMemberAttribute": "Value!"
            }
            """, json);
    }

    [Fact]
    public void CheckAdditionalContent()
    {
        var json = "{one:1}{}";

        var settings = new JsonSerializerSettings();
        var s = JsonSerializer.Create(settings);
        var o = s.Deserialize<Dictionary<string, int>>(new JsonTextReader(new StringReader(json)));

        Assert.NotNull(o);
        Assert.Equal(1, o["one"]);

        settings.CheckAdditionalContent = true;
        s = JsonSerializer.Create(settings);
        XUnitAssert.Throws<JsonReaderException>(
            () => s.Deserialize<Dictionary<string, int>>(new JsonTextReader(new StringReader(json))),
            "Additional text encountered after finished reading JSON content: {. Path '', line 1, position 7.");
    }

    [Fact]
    public void CheckAdditionalContentJustComment()
    {
        var json = "{one:1} // This is just a comment";

        var settings = new JsonSerializerSettings
        {
            CheckAdditionalContent = true
        };
        var s = JsonSerializer.Create(settings);
        var o = s.Deserialize<Dictionary<string, int>>(new JsonTextReader(new StringReader(json)));

        Assert.NotNull(o);
        Assert.Equal(1, o["one"]);
    }

    [Fact]
    public void CheckAdditionalContentJustMultipleComments()
    {
        var json = @"{one:1} // This is just a comment
/* This is just a comment
over multiple
lines.*/

// This is just another comment.";

        var settings = new JsonSerializerSettings
        {
            CheckAdditionalContent = true
        };
        var s = JsonSerializer.Create(settings);
        var o = s.Deserialize<Dictionary<string, int>>(new JsonTextReader(new StringReader(json)));

        Assert.NotNull(o);
        Assert.Equal(1, o["one"]);
    }

    [Fact]
    public void CheckAdditionalContentCommentsThenAnotherObject()
    {
        var json = @"{one:1} // This is just a comment
/* This is just a comment
over multiple
lines.*/

// This is just another comment. But here comes an empty object.
{}";

        var settings = new JsonSerializerSettings
        {
            CheckAdditionalContent = true
        };
        var s = JsonSerializer.Create(settings);
        XUnitAssert.Throws<JsonReaderException>(
            () => s.Deserialize<Dictionary<string, int>>(new JsonTextReader(new StringReader(json))),
            "Additional text encountered after finished reading JSON content: {. Path '', line 7, position 0.");
    }

    [Fact]
    public void AdditionalContentAfterFinish()
    {
        var json = "[{},1]";

        var serializer = new JsonSerializer
        {
            CheckAdditionalContent = true
        };

        var reader = new JsonTextReader(new StringReader(json));
        reader.Read();
        reader.Read();
        XUnitAssert.Throws<JsonException>(
            () => serializer.Deserialize(reader, typeof(ItemConverterTestClass)),
            "Additional text found in JSON string after finishing deserializing object. Path '[1]', line 1, position 5.");
    }

    [Fact]
    public void AdditionalContentAfterFinishCheckNotRequested()
    {
        var json = @"{ ""MyProperty"":{""Key"":""Value""}} A bunch of junk at the end of the json";

        var serializer = new JsonSerializer();

        var reader = new JsonTextReader(new StringReader(json));

        var mt = (ItemConverterTestClass) serializer.Deserialize(reader, typeof(ItemConverterTestClass));
        Assert.Equal(1, mt.MyProperty.Count);
    }

    [Fact]
    public void AdditionalContentAfterCommentsCheckNotRequested()
    {
        var json = @"{ ""MyProperty"":{""Key"":""Value""}} /*this is a comment */
// this is also a comment
This is just junk, though.";

        var serializer = new JsonSerializer();

        var reader = new JsonTextReader(new StringReader(json));

        var mt = (ItemConverterTestClass) serializer.Deserialize(reader, typeof(ItemConverterTestClass));
        Assert.Equal(1, mt.MyProperty.Count);
    }

    [Fact]
    public void AdditionalContentAfterComments()
    {
        var json = @"[{ ""MyProperty"":{""Key"":""Value""}} /*this is a comment */
// this is also a comment
,{}";

        var serializer = new JsonSerializer
        {
            CheckAdditionalContent = true
        };
        var reader = new JsonTextReader(new StringReader(json));
        reader.Read();
        reader.Read();

        XUnitAssert.Throws<JsonSerializationException>(
            () => serializer.Deserialize(reader, typeof(ItemConverterTestClass)),
            "Additional text found in JSON string after finishing deserializing object. Path '[1]', line 3, position 2.");
    }

    [Fact]
    public void DeserializeRelativeUri()
    {
        var uris = JsonConvert.DeserializeObject<IList<Uri>>(@"[""http://localhost/path?query#hash""]");
        Assert.Equal(1, uris.Count);
        Assert.Equal(new("http://localhost/path?query#hash"), uris[0]);

        var uri = JsonConvert.DeserializeObject<Uri>(@"""http://localhost/path?query#hash""");
        Assert.NotNull(uri);

        var i1 = new Uri("http://localhost/path?query#hash", UriKind.RelativeOrAbsolute);
        var i2 = new Uri("http://localhost/path?query#hash");
        Assert.Equal(i1, i2);

        uri = JsonConvert.DeserializeObject<Uri>(@"""/path?query#hash""");
        Assert.NotNull(uri);
        Assert.Equal(new("/path?query#hash", UriKind.RelativeOrAbsolute), uri);
    }

    [Fact]
    public void DeserializeDictionaryItemConverter()
    {
        var actual = JsonConvert.DeserializeObject<ItemConverterTestClass>(@"{ ""MyProperty"":{""Key"":""Y""}}");
        Assert.Equal("X", actual.MyProperty["Key"]);
    }

    [Fact]
    public void DeserializeCaseInsensitiveKeyValuePairConverter()
    {
        var result =
            JsonConvert.DeserializeObject<KeyValuePair<int, string>>(
                "{key: 123, \"VALUE\": \"test value\"}"
            );

        Assert.Equal(123, result.Key);
        Assert.Equal("test value", result.Value);
    }

    [Fact]
    public void SerializeKeyValuePairConverterWithCamelCase()
    {
        var json =
            JsonConvert.SerializeObject(new KeyValuePair<int, string>(123, "test value"), Formatting.Indented, new JsonSerializerSettings
            {
                ContractResolver = new CamelCasePropertyNamesContractResolver()
            });

        XUnitAssert.AreEqualNormalized("""
            {
              "key": 123,
              "value": "test value"
            }
            """, json);
    }

    [Fact]
    public void SerializeFloatingPointHandling()
    {
        var d = new List<double>
        {
            1.1,
            double.NaN,
            double.PositiveInfinity
        };

        var json = JsonConvert.SerializeObject(d);
        // [1.1,"NaN","Infinity"]

        json = JsonConvert.SerializeObject(d, new JsonSerializerSettings
        {
            FloatFormatHandling = FloatFormatHandling.Symbol
        });
        // [1.1,NaN,Infinity]

        json = JsonConvert.SerializeObject(d, new JsonSerializerSettings
        {
            FloatFormatHandling = FloatFormatHandling.DefaultValue
        });
        // [1.1,0.0,0.0]

        Assert.Equal("[1.1,0.0,0.0]", json);
    }

    [Fact]
    public void DeserializeReadOnlyListWithBigInteger()
    {
        var json = @"[
        9000000000000000000000000000000000000000000000000
      ]";

        var l = JsonConvert.DeserializeObject<IReadOnlyList<BigInteger>>(json);

        var nineQuindecillion = l[0];
        // 9000000000000000000000000000000000000000000000000

        Assert.Equal(BigInteger.Parse("9000000000000000000000000000000000000000000000000"), nineQuindecillion);
    }

    [Fact]
    public void DeserializeReadOnlyListWithInt()
    {
        var json = @"[
        900
      ]";

        var l = JsonConvert.DeserializeObject<IReadOnlyList<int>>(json);

        var i = l[0];
        // 900

        Assert.Equal(900, i);
    }

    [Fact]
    public void DeserializeReadOnlyListWithNullableType()
    {
        var json = @"[
        1,
        null
      ]";

        var l = JsonConvert.DeserializeObject<IReadOnlyList<int?>>(json);

        Assert.Equal(1, l[0]);
        Assert.Equal(null, l[1]);
    }

    [Fact]
    public void SerializeCustomTupleWithSerializableAttribute()
    {
        var tuple = new MyTuple<int>(500);
        var json = JsonConvert.SerializeObject(tuple);
        Assert.Equal(@"{""m_Item1"":500}", json);

        MyTuple<int> obj = null;

        var doStuff = () =>
        {
            obj = JsonConvert.DeserializeObject<MyTuple<int>>(json);
        };

        doStuff();
        Assert.Equal(500, obj.Item1);
    }

    [Fact]
    public void NullableFloatingPoint()
    {
        var floats = new NullableFloats
        {
            Object = double.NaN,
            ObjectNull = null,
            Float = float.NaN,
            NullableDouble = double.NaN,
            NullableFloat = null
        };

        var json = JsonConvert.SerializeObject(floats, Formatting.Indented, new JsonSerializerSettings
        {
            FloatFormatHandling = FloatFormatHandling.DefaultValue
        });

        XUnitAssert.AreEqualNormalized("""
            {
              "Object": 0.0,
              "Float": 0.0,
              "Double": 0.0,
              "NullableFloat": null,
              "NullableDouble": null,
              "ObjectNull": null
            }
            """, json);
    }

    [Fact]
    public void SerializeDeserializeTuple()
    {
        var tuple = Tuple.Create(500, 20);
        var json = JsonConvert.SerializeObject(tuple);
        Assert.Equal(@"{""Item1"":500,""Item2"":20}", json);

        var tuple2 = JsonConvert.DeserializeObject<Tuple<int, int>>(json);
        Assert.Equal(500, tuple2.Item1);
        Assert.Equal(20, tuple2.Item2);
    }

    [Fact]
    public void JsonSerializerEscapeHandling()
    {
        var stringWriter = new StringWriter();
        var jsonWriter = new JsonTextWriter(stringWriter);

        var serializer = JsonSerializer.Create(new()
        {
            EscapeHandling = EscapeHandling.EscapeHtml,
            Formatting = Formatting.Indented
        });
        serializer.Serialize(jsonWriter, new
        {
            html = "<html></html>"
        });

        Assert.Equal(EscapeHandling.Default, jsonWriter.EscapeHandling);

        var json = stringWriter.ToString();

        XUnitAssert.AreEqualNormalized("""
            {
              "html": "\u003chtml\u003e\u003c/html\u003e"
            }
            """, json);
    }

    [Fact]
    public void NoConstructorReadOnlyCollectionTest() =>
        XUnitAssert.Throws<JsonSerializationException>(
            () => JsonConvert.DeserializeObject<NoConstructorReadOnlyCollection<int>>("[1]"),
            "Cannot deserialize readonly or fixed size list: TestObjects.NoConstructorReadOnlyCollection`1[System.Int32]. Path '', line 1, position 1.");

    [Fact]
    public void NoConstructorReadOnlyDictionaryTest() =>
        XUnitAssert.Throws<JsonSerializationException>(
            () => JsonConvert.DeserializeObject<NoConstructorReadOnlyDictionary<int, int>>("{'1':1}"),
            "Cannot deserialize readonly or fixed size dictionary: TestObjects.NoConstructorReadOnlyDictionary`2[System.Int32,System.Int32]. Path '1', line 1, position 5.");

    [Fact]
    public void ReadTooLargeInteger()
    {
        var json = @"[999999999999999999999999999999999999999999999999]";

        var l = JsonConvert.DeserializeObject<IList<BigInteger>>(json);

        Assert.Equal(BigInteger.Parse("999999999999999999999999999999999999999999999999"), l[0]);

        XUnitAssert.Throws<JsonSerializationException>(
            () => JsonConvert.DeserializeObject<IList<long>>(json),
            "Error converting value 999999999999999999999999999999999999999999999999 to type 'System.Int64'. Path '[0]', line 1, position 49.");
    }

    [Fact]
    public void ReadStringFloatingPointSymbols()
    {
        var json = @"[
  ""NaN"",
  ""Infinity"",
  ""-Infinity""
]";

        var floats = JsonConvert.DeserializeObject<IList<float>>(json);
        Assert.Equal(float.NaN, floats[0]);
        Assert.Equal(float.PositiveInfinity, floats[1]);
        Assert.Equal(float.NegativeInfinity, floats[2]);

        var doubles = JsonConvert.DeserializeObject<IList<double>>(json);
        Assert.Equal(float.NaN, doubles[0]);
        Assert.Equal(float.PositiveInfinity, doubles[1]);
        Assert.Equal(float.NegativeInfinity, doubles[2]);
    }

    [Fact]
    public void TestStringToNullableDeserialization()
    {
        var json = """
            {
              "MyNullableBool": "",
              "MyNullableInteger": "",
              "MyNullableDateTime": "",
              "MyNullableDateTimeOffset": "",
              "MyNullableDecimal": ""
            }
            """;

        var c2 = JsonConvert.DeserializeObject<NullableTestClass>(json);
        Assert.Null(c2.MyNullableBool);
        Assert.Null(c2.MyNullableInteger);
        Assert.Null(c2.MyNullableDateTime);
        Assert.Null(c2.MyNullableDateTimeOffset);
        Assert.Null(c2.MyNullableDecimal);
    }

    [Fact]
    public void HashSetInterface()
    {
        ISet<string> s1 = new HashSet<string>(new[]
        {
            "1",
            "two",
            "III"
        });

        var json = JsonConvert.SerializeObject(s1);

        var s2 = JsonConvert.DeserializeObject<ISet<string>>(json);

        Assert.Equal(s1.Count, s2.Count);
        foreach (var s in s1)
        {
            Assert.True(s2.Contains(s));
        }
    }

    [Fact]
    public void DeserializeDecimal()
    {
        var reader = new JsonTextReader(new StringReader("1234567890.123456"));
        var settings = new JsonSerializerSettings();
        var serializer = JsonSerializer.Create(settings);
        var d = serializer.Deserialize<decimal?>(reader);

        Assert.Equal(1234567890.123456m, d);
    }

    [Fact]
    public void SerializeBigInteger()
    {
        var i = BigInteger.Parse("123456789999999999999999999999999999999999999999999999999999999999999999999999999999999999999999999999999999999999999990");

        var json = JsonConvert.SerializeObject(new[]
        {
            i
        }, Formatting.Indented);

        XUnitAssert.AreEqualNormalized(@"[
  123456789999999999999999999999999999999999999999999999999999999999999999999999999999999999999999999999999999999999999990
]", json);
    }

    [Fact]
    public void DeserializeWithConstructor()
    {
        const string json = @"{""something_else"":""my value""}";
        var foo = JsonConvert.DeserializeObject<FooConstructor>(json);
        Assert.Equal("my value", foo.Bar);
    }

    [Fact]
    public void SerializeCustomReferenceResolver()
    {
        var john = new PersonReference
        {
            Id = new("0B64FFDF-D155-44AD-9689-58D9ADB137F3"),
            Name = "John Smith"
        };

        var jane = new PersonReference
        {
            Id = new("AE3C399C-058D-431D-91B0-A36C266441B9"),
            Name = "Jane Smith"
        };

        john.Spouse = jane;
        jane.Spouse = john;

        var people = new List<PersonReference>
        {
            john,
            jane
        };

        var json = JsonConvert.SerializeObject(people, new JsonSerializerSettings
        {
            ReferenceResolverProvider = () => new IdReferenceResolver(),
            PreserveReferencesHandling = PreserveReferencesHandling.Objects,
            Formatting = Formatting.Indented
        });

        XUnitAssert.AreEqualNormalized("""
            [
              {
                "$id": "0b64ffdf-d155-44ad-9689-58d9adb137f3",
                "Name": "John Smith",
                "Spouse": {
                  "$id": "ae3c399c-058d-431d-91b0-a36c266441b9",
                  "Name": "Jane Smith",
                  "Spouse": {
                    "$ref": "0b64ffdf-d155-44ad-9689-58d9adb137f3"
                  }
                }
              },
              {
                "$ref": "ae3c399c-058d-431d-91b0-a36c266441b9"
              }
            ]
            """, json);
    }

    [Fact]
    public void NullReferenceResolver()
    {
        var john = new PersonReference
        {
            Id = new("0B64FFDF-D155-44AD-9689-58D9ADB137F3"),
            Name = "John Smith"
        };

        var jane = new PersonReference
        {
            Id = new("AE3C399C-058D-431D-91B0-A36C266441B9"),
            Name = "Jane Smith"
        };

        john.Spouse = jane;
        jane.Spouse = john;

        var people = new List<PersonReference>
        {
            john,
            jane
        };

        var json = JsonConvert.SerializeObject(people, new JsonSerializerSettings
        {
            ReferenceResolverProvider = null,
            PreserveReferencesHandling = PreserveReferencesHandling.Objects,
            Formatting = Formatting.Indented
        });

        XUnitAssert.AreEqualNormalized("""
            [
              {
                "$id": "1",
                "Name": "John Smith",
                "Spouse": {
                  "$id": "2",
                  "Name": "Jane Smith",
                  "Spouse": {
                    "$ref": "1"
                  }
                }
              },
              {
                "$ref": "2"
              }
            ]
            """, json);
    }

#if !NET5_0_OR_GREATER
    [Fact]
    public void SerializeDictionaryWithStructKey()
    {
        var json = JsonConvert.SerializeObject(
            new Dictionary<Size, Size> {{new Size(1, 2), new Size(3, 4)}}
        );

        Assert.Equal(@"{""1, 2"":""3, 4""}", json);

        var d = JsonConvert.DeserializeObject<Dictionary<Size, Size>>(json);

        Assert.Equal(new(1, 2), d.Keys.First());
        Assert.Equal(new(3, 4), d.Values.First());
    }
#endif

    [Fact]
    public void SerializeDictionaryWithStructKey_Custom()
    {
        var json = JsonConvert.SerializeObject(
            new Dictionary<TypeConverterSize, TypeConverterSize>
            {
                {
                    new TypeConverterSize(1, 2), new TypeConverterSize(3, 4)
                }
            }
        );

        Assert.Equal(@"{""1, 2"":""3, 4""}", json);

        var d = JsonConvert.DeserializeObject<Dictionary<TypeConverterSize, TypeConverterSize>>(json);

        Assert.Equal(new(1, 2), d.Keys.First());
        Assert.Equal(new(3, 4), d.Values.First());
    }

    [Fact]
    public void DeserializeCustomReferenceResolver()
    {
        var json = """
            [
              {
                "$id": "0b64ffdf-d155-44ad-9689-58d9adb137f3",
                "Name": "John Smith",
                "Spouse": {
                  "$id": "ae3c399c-058d-431d-91b0-a36c266441b9",
                  "Name": "Jane Smith",
                  "Spouse": {
                    "$ref": "0b64ffdf-d155-44ad-9689-58d9adb137f3"
                  }
                }
              },
              {
                "$ref": "ae3c399c-058d-431d-91b0-a36c266441b9"
              }
            ]
            """;

        var people = JsonConvert.DeserializeObject<IList<PersonReference>>(json, new JsonSerializerSettings
        {
            ReferenceResolverProvider = () => new IdReferenceResolver(),
            PreserveReferencesHandling = PreserveReferencesHandling.Objects,
            Formatting = Formatting.Indented
        });

        Assert.Equal(2, people.Count);

        var john = people[0];
        var jane = people[1];

        Assert.Equal(john, jane.Spouse);
        Assert.Equal(jane, john.Spouse);
    }

    [Fact]
    public void DeserializeCustomReferenceResolver_ViaProvider()
    {
        var json = """
            [
              {
                "$id": "0b64ffdf-d155-44ad-9689-58d9adb137f3",
                "Name": "John Smith",
                "Spouse": {
                  "$id": "ae3c399c-058d-431d-91b0-a36c266441b9",
                  "Name": "Jane Smith",
                  "Spouse": {
                    "$ref": "0b64ffdf-d155-44ad-9689-58d9adb137f3"
                  }
                }
              },
              {
                "$ref": "ae3c399c-058d-431d-91b0-a36c266441b9"
              }
            ]
            """;

        var people = JsonConvert.DeserializeObject<IList<PersonReference>>(json, new JsonSerializerSettings
        {
            ReferenceResolverProvider = () => new IdReferenceResolver(),
            PreserveReferencesHandling = PreserveReferencesHandling.Objects,
            Formatting = Formatting.Indented
        });

        Assert.Equal(2, people.Count);

        var john = people[0];
        var jane = people[1];

        Assert.Equal(john, jane.Spouse);
        Assert.Equal(jane, john.Spouse);
    }

    [Fact]
    public void TypeConverterOnInterface()
    {
        var consoleWriter = new ConsoleWriter();

        // If dynamic type handling is enabled, case 1 and 3 work fine
        var options = new JsonSerializerSettings
        {
            Converters = new()
            {
                new TypeConverterJsonConverter()
            }
            //TypeNameHandling = TypeNameHandling.All
        };

        //
        // Case 1: Serialize the concrete value and restore it from the interface
        // Therefore we need dynamic handling of type information if the type is not serialized with the type converter directly
        //
        var text1 = JsonConvert.SerializeObject(consoleWriter, Formatting.Indented, options);
        Assert.Equal(@"""Console Writer""", text1);

        var restoredWriter = JsonConvert.DeserializeObject<IMyInterface>(text1, options);
        Assert.Equal("ConsoleWriter", restoredWriter.PrintTest());

        //
        // Case 2: Serialize a dictionary where the interface is the key
        // The key is always serialized with its ToString() method and therefore needs a mechanism to be restored from that (using the type converter)
        //
        var dict2 = new Dictionary<IMyInterface, string>
        {
            {
                consoleWriter, "Console"
            }
        };

        var text2 = JsonConvert.SerializeObject(dict2, Formatting.Indented, options);
        XUnitAssert.AreEqualNormalized("""
            {
              "Console Writer": "Console"
            }
            """, text2);

        var restoredObject = JsonConvert.DeserializeObject<Dictionary<IMyInterface, string>>(text2, options);
        Assert.Equal("ConsoleWriter", restoredObject.First().Key.PrintTest());

        //
        // Case 3 Serialize a dictionary where the interface is the value
        // The key is always serialized with its ToString() method and therefore needs a mechanism to be restored from that (using the type converter)
        //
        var dict3 = new Dictionary<string, IMyInterface>
        {
            {
                "Console", consoleWriter
            }
        };

        var text3 = JsonConvert.SerializeObject(dict3, Formatting.Indented, options);
        XUnitAssert.AreEqualNormalized("""
            {
              "Console": "Console Writer"
            }
            """, text3);

        var restoredDict2 = JsonConvert.DeserializeObject<Dictionary<string, IMyInterface>>(text3, options);
        Assert.Equal("ConsoleWriter", restoredDict2.First().Value.PrintTest());
    }

    [Fact]
    public void Main()
    {
        var product = new ParticipantEntity
        {
            Properties = new()
            {
                {
                    "s", "d"
                }
            }
        };
        var json = JsonConvert.SerializeObject(product);

        Assert.Equal(@"{""pa_info"":{""s"":""d""}}", json);
        var deserializedProduct = JsonConvert.DeserializeObject<ParticipantEntity>(json);
    }

    [Fact]
    public void ConvertibleIdTest()
    {
        var c = new TestClassConvertable
        {
            Id = new()
            {
                Value = 1
            },
            X = 2
        };
        var s = JsonConvert.SerializeObject(c, Formatting.Indented);
        XUnitAssert.AreEqualNormalized("""
            {
              "Id": "1",
              "X": 2
            }
            """, s);
    }

    [Fact]
    public void DuplicatePropertiesInNestedObject()
    {
        var content = @"{""result"":{""time"":1408188592,""time"":1408188593},""error"":null,""id"":""1""}";
        var o = JsonConvert.DeserializeObject<JObject>(content);
        var time = (int) o["result"]["time"];

        Assert.Equal(1408188593, time);
    }

    [Fact]
    public void RoundtripUriOriginalString()
    {
        var originalUri = "https://test.com?m=a%2bb";

        var uriWithPlus = new Uri(originalUri);

        var jsonWithPlus = JsonConvert.SerializeObject(uriWithPlus);

        var uriWithPlus2 = JsonConvert.DeserializeObject<Uri>(jsonWithPlus);

        Assert.Equal(originalUri, uriWithPlus2.OriginalString);
    }

    [Fact]
    public void DeserializeConstantProperty()
    {
        var c1 = new ConstantTestClass();

        var json = JsonConvert.SerializeObject(c1, Formatting.Indented);

        XUnitAssert.AreEqualNormalized("""
            {
              "MY_CONSTANT": "."
            }
            """, json);

        JsonConvert.DeserializeObject<ConstantTestClass>(json);
    }

    [Fact]
    public void SerializeObjectWithEvent()
    {
        var o = new MyObservableObject
        {
            TestString = "Test string"
        };

        var json = JsonConvert.SerializeObject(o, Formatting.Indented);
        XUnitAssert.AreEqualNormalized("""
            {
              "PropertyChanged": null,
              "TestString": "Test string"
            }
            """, json);

        var o2 = JsonConvert.DeserializeObject<MyObservableObject>(json);
        Assert.Equal("Test string", o2.TestString);
    }

    [Fact]
    public void ParameterizedConstructorWithBasePrivateProperties()
    {
        var original = new DerivedConstructorType("Base", "Derived");

        var settings = new JsonSerializerSettings();
        var jsonCopy = JsonConvert.SerializeObject(original, settings);

        var clonedObject = JsonConvert.DeserializeObject<DerivedConstructorType>(jsonCopy, settings);

        Assert.Equal("Base", clonedObject.BaseProperty);
        Assert.Equal("Derived", clonedObject.DerivedProperty);
    }

    [Fact]
    public void ErrorCreatingJsonConverter() =>
        XUnitAssert.Throws<JsonException>(
            () => JsonConvert.SerializeObject(new ErroringTestClass()),
            "Error creating 'TestObjects.ErroringJsonConverter'.");

    [Fact]
    public void DeserializeInvalidOctalRootError() =>
        XUnitAssert.Throws<JsonReaderException>(
            () => JsonConvert.DeserializeObject<string>("020474068"),
            "Input string '020474068' is not a valid number. Path '', line 1, position 9.");

    [Fact]
    public void DeserializedDerivedWithPrivate()
    {
        var json = """
            {
              "DerivedProperty": "derived",
              "BaseProperty": "base"
            }
            """;

        var d = JsonConvert.DeserializeObject<DerivedWithPrivate>(json);

        Assert.Equal("base", d.BaseProperty);
        Assert.Equal("derived", d.DerivedProperty);
    }

    [Fact]
    public void DeserializeNullableUnsignedLong()
    {
        var instance = new NullableLongTestClass
        {
            Value = ulong.MaxValue
        };
        var output = JsonConvert.SerializeObject(instance);
        var result = JsonConvert.DeserializeObject<NullableLongTestClass>(output);

        Assert.Equal(ulong.MaxValue, result.Value);
    }

    [Fact]
    public void MailMessageConverterTest()
    {
        const string JsonMessage = """
            {
              "From": {
                "Address": "askywalker@theEmpire.gov",
                "DisplayName": "Darth Vader"
              },
              "Sender": null,
              "ReplyTo": null,
              "ReplyToList": [],
              "To": [
                {
                  "Address": "lskywalker@theRebellion.org",
                  "DisplayName": "Luke Skywalker"
                }
              ],
              "Bcc": [],
              "CC": [
                {
                  "Address": "lorgana@alderaan.gov",
                  "DisplayName": "Princess Leia"
                }
              ],
              "Priority": 0,
              "DeliveryNotificationOptions": 0,
              "Subject": "Family tree",
              "SubjectEncoding": null,
              "Headers": [],
              "HeadersEncoding": null,
              "Body": "<strong>I am your father!</strong>",
              "BodyEncoding": "US-ASCII",
              "BodyTransferEncoding": -1,
              "IsBodyHtml": true,
              "Attachments": [
                {
                  "FileName": "skywalker family tree.jpg",
                  "ContentBase64": "AQIDBAU="
                }
              ],
              "AlternateViews": []
            }
            """;

        XUnitAssert.Throws<JsonSerializationException>(() =>
            {
                JsonConvert.TryDeserializeObject<MailMessage>(
                    JsonMessage,
                    new MailAddressReadConverter(),
                    new AttachmentReadConverter(),
                    new EncodingReadConverter());
            },
            "Cannot populate list type System.Net.Mime.HeaderCollection. Path 'Headers', line 26, position 14.");
    }

    [Fact]
    public void ParametrizedConstructor_IncompleteJson()
    {
        var s = @"{""text"":""s"",""cursorPosition"":189,""dataSource"":""json_northwind"",";

        XUnitAssert.Throws<JsonSerializationException>(
            () => JsonConvert.DeserializeObject<CompletionDataRequest>(s),
            "Unexpected end when deserializing object. Path 'dataSource', line 1, position 63.");
    }

    [Fact]
    public void ChildClassWithProtectedOverridePlusJsonProperty_Serialize()
    {
        var c = (JsonObjectContract) DefaultContractResolver.Instance.ResolveContract(typeof(ChildClassWithProtectedOverridePlusJsonProperty));
        Assert.Equal(1, c.Properties.Count);

        var propertyValue = "test";
        var testJson = $@"{{ 'MyProperty' : '{propertyValue}' }}";

        var testObject = JsonConvert.DeserializeObject<ChildClassWithProtectedOverridePlusJsonProperty>(testJson);

        Assert.Equal(propertyValue, testObject.GetPropertyValue());
    }

    [Fact]
    public void JsonPropertyConverter()
    {
        var dt = new DateTime(2000, 12, 20, 0, 0, 0, DateTimeKind.Utc);

        var settings = new JsonSerializerSettings
        {
            Formatting = Formatting.Indented
        };

        var c1 = new JsonPropertyConverterTestClass
        {
            NormalDate = dt
        };

        var json = JsonConvert.SerializeObject(c1, settings);

        XUnitAssert.AreEqualNormalized("""
            {
              "NormalDate": "2000-12-20T00:00:00Z"
            }
            """, json);

        var c2 = JsonConvert.DeserializeObject<JsonPropertyConverterTestClass>(json, settings);

        Assert.Equal(dt, c2.NormalDate);
    }

    [Fact]
    public void StringEmptyValue() =>
        XUnitAssert.Throws<JsonReaderException>(
            () => JsonConvert.DeserializeObject<EmptyJsonValueTestClass>("{ A: , B: 1, C: 123, D: 1.23, E: 3.45, F: null }"),
            "Unexpected character encountered while parsing value: ,. Path 'A', line 1, position 6.");

    [Fact]
    public void NullableIntEmptyValue() =>
        XUnitAssert.Throws<JsonReaderException>(
            () => JsonConvert.DeserializeObject<EmptyJsonValueTestClass>("{ A: \"\", B: , C: 123, D: 1.23, E: 3.45, F: null }"),
            "Unexpected character encountered while parsing value: ,. Path 'B', line 1, position 13.");

    [Fact]
    public void NullableLongEmptyValue() =>
        XUnitAssert.Throws<JsonReaderException>(
            () => JsonConvert.DeserializeObject<EmptyJsonValueTestClass>("{ A: \"\", B: 1, C: , D: 1.23, E: 3.45, F: null }"),
            "An undefined token is not a valid System.Nullable`1[System.Int64]. Path 'C', line 1, position 18.");

    [Fact]
    public void NullableDecimalEmptyValue() =>
        XUnitAssert.Throws<JsonReaderException>(
            () => JsonConvert.DeserializeObject<EmptyJsonValueTestClass>("{ A: \"\", B: 1, C: 123, D: , E: 3.45, F: null }"),
            "Unexpected character encountered while parsing value: ,. Path 'D', line 1, position 27.");

    [Fact]
    public void NullableDoubleEmptyValue() =>
        XUnitAssert.Throws<JsonReaderException>(
            () => JsonConvert.DeserializeObject<EmptyJsonValueTestClass>("{ A: \"\", B: 1, C: 123, D: 1.23, E: , F: null }"),
            "Unexpected character encountered while parsing value: ,. Path 'E', line 1, position 36.");

    [Fact]
    public void SetMaxDepth_DepthExceeded()
    {
        var reader = new JsonTextReader(new StringReader("[[['text']]]"));
        Assert.Equal(64, reader.MaxDepth);

        var settings = new JsonSerializerSettings();
        Assert.Equal(64, settings.MaxDepth);
        XUnitAssert.False(settings.maxDepthSet);

        // Default should be the same
        Assert.Equal(reader.MaxDepth, settings.MaxDepth);

        settings.MaxDepth = 2;
        Assert.Equal(2, settings.MaxDepth);
        XUnitAssert.True(settings.maxDepthSet);

        var serializer = JsonSerializer.Create(settings);
        Assert.Equal(2, serializer.MaxDepth);

        XUnitAssert.Throws<JsonReaderException>(
            () => serializer.Deserialize(reader),
            "The reader's MaxDepth of 2 has been exceeded. Path '[0][0]', line 1, position 3.");
    }

    [Fact]
    public void SetMaxDepth_DepthNotExceeded()
    {
        var reader = new JsonTextReader(new StringReader("['text']"));
        var settings = new JsonSerializerSettings
        {
            MaxDepth = 2
        };

        var serializer = JsonSerializer.Create(settings);
        Assert.Equal(2, serializer.MaxDepth);

        serializer.Deserialize(reader);

        Assert.Equal(64, reader.MaxDepth);
    }

    [Fact]
    public void SetMaxDepth_DefaultDepthExceeded()
    {
        var json = NestedJson.Build(150);

        XUnitAssert.Throws<JsonReaderException>(
            () => JsonConvert.DeserializeObject<JObject>(json),
            "The reader's MaxDepth of 64 has been exceeded. Path '0.1.2.3.4.5.6.7.8.9.10.11.12.13.14.15.16.17.18.19.20.21.22.23.24.25.26.27.28.29.30.31.32.33.34.35.36.37.38.39.40.41.42.43.44.45.46.47.48.49.50.51.52.53.54.55.56.57.58.59.60.61.62.63', line 65, position 135.");
    }

    [Fact]
    public void SetMaxDepth_IncreasedDepthNotExceeded()
    {
        var json = NestedJson.Build(150);

        var o = JsonConvert.DeserializeObject<JObject>(json, new JsonSerializerSettings
        {
            MaxDepth = 150
        });
        var depth = GetDepth(o);

        Assert.Equal(150, depth);
    }

    [Fact]
    public void SetMaxDepth_NullDepthNotExceeded()
    {
        var json = NestedJson.Build(150);

        var o = JsonConvert.DeserializeObject<JObject>(json, new JsonSerializerSettings
        {
            MaxDepth = null
        });
        var depth = GetDepth(o);

        Assert.Equal(150, depth);
    }

    [Fact]
    public void SetMaxDepth_MaxValueDepthNotExceeded()
    {
        var json = NestedJson.Build(150);

        var o = JsonConvert.DeserializeObject<JObject>(json, new JsonSerializerSettings
        {
            MaxDepth = int.MaxValue
        });
        var depth = GetDepth(o);

        Assert.Equal(150, depth);
    }

    static int GetDepth(JToken o)
    {
        var depth = 1;
        while (o.First != null)
        {
            o = o.First;
            if (o.Type == JTokenType.Object)
            {
                depth++;
            }
        }

        return depth;
    }

    [Fact]
    public void ShallowCopy_CopyAllProperties()
    {
        var propertyNames = typeof(JsonSerializerSettings).GetProperties().Select(property => property.Name).ToList();

        var settings = new JsonSerializerSettings();

        var clone = new JsonSerializerSettings(settings);


        Assert.Equal(settings.ReferenceLoopHandling, clone.ReferenceLoopHandling);
        Assert.True(propertyNames.Remove(nameof(JsonSerializerSettings.ReferenceLoopHandling)));

        Assert.Equal(settings.MissingMemberHandling, clone.MissingMemberHandling);
        Assert.True(propertyNames.Remove(nameof(JsonSerializerSettings.MissingMemberHandling)));

        Assert.Equal(settings.ObjectCreationHandling, clone.ObjectCreationHandling);
        Assert.True(propertyNames.Remove(nameof(JsonSerializerSettings.ObjectCreationHandling)));

        Assert.Equal(settings.NullValueHandling, clone.NullValueHandling);
        Assert.True(propertyNames.Remove(nameof(JsonSerializerSettings.NullValueHandling)));

        Assert.Equal(settings.DefaultValueHandling, clone.DefaultValueHandling);
        Assert.True(propertyNames.Remove(nameof(JsonSerializerSettings.DefaultValueHandling)));

        Assert.Equal(settings.Converters, clone.Converters);
        Assert.True(propertyNames.Remove(nameof(JsonSerializerSettings.Converters)));

        Assert.Equal(settings.PreserveReferencesHandling, clone.PreserveReferencesHandling);
        Assert.True(propertyNames.Remove(nameof(JsonSerializerSettings.PreserveReferencesHandling)));

        Assert.Equal(settings.TypeNameHandling, clone.TypeNameHandling);
        Assert.True(propertyNames.Remove(nameof(JsonSerializerSettings.TypeNameHandling)));

        Assert.Equal(settings.MetadataPropertyHandling, clone.MetadataPropertyHandling);
        Assert.True(propertyNames.Remove(nameof(JsonSerializerSettings.MetadataPropertyHandling)));

        Assert.Equal(settings.TypeNameAssemblyFormatHandling, clone.TypeNameAssemblyFormatHandling);
        Assert.True(propertyNames.Remove(nameof(JsonSerializerSettings.TypeNameAssemblyFormatHandling)));

        Assert.Equal(settings.ConstructorHandling, clone.ConstructorHandling);
        Assert.True(propertyNames.Remove(nameof(JsonSerializerSettings.ConstructorHandling)));

        Assert.Equal(settings.ContractResolver, clone.ContractResolver);
        Assert.True(propertyNames.Remove(nameof(JsonSerializerSettings.ContractResolver)));

        Assert.Equal(settings.EqualityComparer, clone.EqualityComparer);
        Assert.True(propertyNames.Remove(nameof(JsonSerializerSettings.EqualityComparer)));

        Assert.Equal(settings.ReferenceResolverProvider, clone.ReferenceResolverProvider);
        Assert.True(propertyNames.Remove(nameof(JsonSerializerSettings.ReferenceResolverProvider)));

        Assert.Equal(settings.SerializationBinder, clone.SerializationBinder);
        Assert.True(propertyNames.Remove(nameof(JsonSerializerSettings.SerializationBinder)));

        Assert.Equal(settings.Error, clone.Error);
        Assert.True(propertyNames.Remove(nameof(JsonSerializerSettings.Error)));

        Assert.Equal(settings.MaxDepth, clone.MaxDepth);
        Assert.True(propertyNames.Remove(nameof(JsonSerializerSettings.MaxDepth)));

        Assert.Equal(settings.Formatting, clone.Formatting);
        Assert.True(propertyNames.Remove(nameof(JsonSerializerSettings.Formatting)));

        Assert.Equal(settings.FloatFormatHandling, clone.FloatFormatHandling);
        Assert.True(propertyNames.Remove(nameof(JsonSerializerSettings.FloatFormatHandling)));

        Assert.Equal(settings.FloatParseHandling, clone.FloatParseHandling);
        Assert.True(propertyNames.Remove(nameof(JsonSerializerSettings.FloatParseHandling)));

        Assert.Equal(settings.CheckAdditionalContent, clone.CheckAdditionalContent);
        Assert.True(propertyNames.Remove(nameof(JsonSerializerSettings.CheckAdditionalContent)));

        Assert.Equal(settings.EscapeHandling, clone.EscapeHandling);
        Assert.True(propertyNames.Remove(nameof(JsonSerializerSettings.EscapeHandling)));

        Assert.Equal(0, propertyNames.Count);
    }
}<|MERGE_RESOLUTION|>--- conflicted
+++ resolved
@@ -1087,16 +1087,8 @@
     public void SerializeDeserializeEncoding()
     {
         var encoding = Encoding.UTF8;
-<<<<<<< HEAD
-
-        var json = JsonConvert.SerializeObject(encoding, Formatting.Indented);
-
-        var encoding2 = JsonConvert.DeserializeObject<Encoding>(json);
-
-=======
         var json = JsonConvert.SerializeObject(encoding, Formatting.Indented);
         var encoding2 = JsonConvert.DeserializeObject<Encoding>(json);
->>>>>>> 3d416d68
         Assert.Equal(encoding.EncodingName, encoding2.EncodingName);
     }
 
