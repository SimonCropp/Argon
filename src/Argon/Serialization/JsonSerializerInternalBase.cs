--- conflicted
+++ resolved
@@ -61,20 +61,12 @@
 
         if (currentObject is IJsonOnError onError)
         {
-<<<<<<< HEAD
             onError.OnError(errorContext);
-=======
-            contract.InvokeOnError(currentObject, Serializer.Context, currentErrorContext);
->>>>>>> 15bb50c8
         }
 
         if (!currentErrorContext.Handled)
         {
-<<<<<<< HEAD
-            Serializer.Error?.Invoke(errorContext);
-=======
             Serializer.OnError(new(currentObject, currentErrorContext));
->>>>>>> 15bb50c8
         }
 
         return currentErrorContext.Handled;
