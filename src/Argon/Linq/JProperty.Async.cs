﻿#region License
// Copyright (c) 2007 James Newton-King
//
// Permission is hereby granted, free of charge, to any person
// obtaining a copy of this software and associated documentation
// files (the "Software"), to deal in the Software without
// restriction, including without limitation the rights to use,
// copy, modify, merge, publish, distribute, sublicense, and/or sell
// copies of the Software, and to permit persons to whom the
// Software is furnished to do so, subject to the following
// conditions:
//
// The above copyright notice and this permission notice shall be
// included in all copies or substantial portions of the Software.
//
// THE SOFTWARE IS PROVIDED "AS IS", WITHOUT WARRANTY OF ANY KIND,
// EXPRESS OR IMPLIED, INCLUDING BUT NOT LIMITED TO THE WARRANTIES
// OF MERCHANTABILITY, FITNESS FOR A PARTICULAR PURPOSE AND
// NONINFRINGEMENT. IN NO EVENT SHALL THE AUTHORS OR COPYRIGHT
// HOLDERS BE LIABLE FOR ANY CLAIM, DAMAGES OR OTHER LIABILITY,
// WHETHER IN AN ACTION OF CONTRACT, TORT OR OTHERWISE, ARISING
// FROM, OUT OF OR IN CONNECTION WITH THE SOFTWARE OR THE USE OR
// OTHER DEALINGS IN THE SOFTWARE.
#endregion

namespace Argon.Linq;

public partial class JProperty
{
    /// <summary>
    /// Writes this token to a <see cref="JsonWriter"/> asynchronously.
    /// </summary>
    public override Task WriteToAsync(JsonWriter writer, CancellationToken cancellation, params JsonConverter[] converters)
    {
        var task = writer.WritePropertyNameAsync(Name, cancellation);
        if (task.IsCompletedSucessfully())
        {
            return WriteValueAsync(writer, cancellation, converters);
        }

        return WriteToAsync(task, writer, cancellation, converters);
    }

    async Task WriteToAsync(Task task, JsonWriter writer, CancellationToken cancellation, params JsonConverter[] converters)
    {
        await task.ConfigureAwait(false);

        await WriteValueAsync(writer, cancellation, converters).ConfigureAwait(false);
    }

    Task WriteValueAsync(JsonWriter writer, CancellationToken cancellation, JsonConverter[] converters)
    {
        var value = Value;
        if (value == null)
        {
            return writer.WriteNullAsync(cancellation);
        }

<<<<<<< HEAD
        return value.WriteToAsync(writer, cancellationToken, converters);
=======
        return value.WriteToAsync(writer, cancellation, converters);
>>>>>>> 3ae870db
    }

    /// <summary>
    /// Asynchronously loads a <see cref="JProperty"/> from a <see cref="JsonReader"/>.
    /// </summary>
    /// <param name="reader">A <see cref="JsonReader"/> that will be read for the content of the <see cref="JProperty"/>.</param>
    /// <returns>A <see cref="Task{TResult}"/> representing the asynchronous creation. The <see cref="Task{TResult}.Result"/>
    /// property returns a <see cref="JProperty"/> that contains the JSON that was read from the specified <see cref="JsonReader"/>.</returns>
    public new static Task<JProperty> LoadAsync(JsonReader reader, CancellationToken cancellation = default)
    {
        return LoadAsync(reader, null, cancellation);
    }

    /// <summary>
    /// Asynchronously loads a <see cref="JProperty"/> from a <see cref="JsonReader"/>.
    /// </summary>
    /// <param name="reader">A <see cref="JsonReader"/> that will be read for the content of the <see cref="JProperty"/>.</param>
    /// <param name="settings">The <see cref="JsonLoadSettings"/> used to load the JSON.
    /// If this is <c>null</c>, default load settings will be used.</param>
    /// <returns>A <see cref="Task{TResult}"/> representing the asynchronous creation. The <see cref="Task{TResult}.Result"/>
    /// property returns a <see cref="JProperty"/> that contains the JSON that was read from the specified <see cref="JsonReader"/>.</returns>
    public new static async Task<JProperty> LoadAsync(JsonReader reader, JsonLoadSettings? settings, CancellationToken cancellation = default)
    {
        if (reader.TokenType == JsonToken.None)
        {
            if (!await reader.ReadAsync(cancellation).ConfigureAwait(false))
            {
                throw JsonReaderException.Create(reader, "Error reading JProperty from JsonReader.");
            }
        }

        await reader.MoveToContentAsync(cancellation).ConfigureAwait(false);

        if (reader.TokenType != JsonToken.PropertyName)
        {
            throw JsonReaderException.Create(reader, $"Error reading JProperty from JsonReader. Current JsonReader item is not a property: {reader.TokenType}");
        }

        var p = new JProperty((string)reader.Value!);
        p.SetLineInfo(reader as IJsonLineInfo, settings);

        await p.ReadTokenFromAsync(reader, settings, cancellation).ConfigureAwait(false);

        return p;
    }
}<|MERGE_RESOLUTION|>--- conflicted
+++ resolved
@@ -56,11 +56,8 @@
             return writer.WriteNullAsync(cancellation);
         }
 
-<<<<<<< HEAD
-        return value.WriteToAsync(writer, cancellationToken, converters);
-=======
         return value.WriteToAsync(writer, cancellation, converters);
->>>>>>> 3ae870db
+
     }
 
     /// <summary>
