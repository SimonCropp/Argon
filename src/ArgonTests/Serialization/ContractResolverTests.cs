﻿// Copyright (c) 2007 James Newton-King. All rights reserved.
// Use of this source code is governed by The MIT License,
// as found in the license.md file.

using System.Text.RegularExpressions;
using TestObjects;
// ReSharper disable PossibleMultipleEnumeration

<<<<<<< HEAD
public class DynamicContractResolver(char startingWithChar) :
    DefaultContractResolver
=======
public class DynamicContractResolver(char startingWithChar) : DefaultContractResolver
>>>>>>> 8e548c74
{
    protected override IList<JsonProperty> CreateProperties(Type type, MemberSerialization memberSerialization)
    {
        var properties = base.CreateProperties(type, memberSerialization);

        // only serializer properties that start with the specified character
        properties =
            properties.Where(_ => _.PropertyName.StartsWith(startingWithChar.ToString())).ToList();

        return properties;
    }
}

public class EscapedPropertiesContractResolver : DefaultContractResolver
{
    public string PropertyPrefix { get; set; }
    public string PropertySuffix { get; set; }

    protected override string ResolvePropertyName(string propertyName) =>
        base.ResolvePropertyName(PropertyPrefix + propertyName + PropertySuffix);
}

public class Book
{
    public string BookName { get; set; }
    public decimal BookPrice { get; set; }
    public string AuthorName { get; set; }
    public int AuthorAge { get; set; }
    public string AuthorCountry { get; set; }
}

public class IPersonContractResolver : DefaultContractResolver
{
    protected override JsonContract CreateContract(Type type)
    {
        if (type == typeof(Employee))
        {
            type = typeof(IPerson);
        }

        return base.CreateContract(type);
    }
}

public class AddressWithDataMember
{
    [DataMember(Name = "CustomerAddress1")]
    public string AddressLine1 { get; set; }
}

public class ContractResolverTests : TestFixtureBase
{
    [Fact]
    public void JsonPropertyDefaultValue()
    {
        var p1 = new JsonProperty(typeof(object), typeof(Object));

        Assert.Equal(null, p1.GetResolvedDefaultValue());
        Assert.Equal(null, p1.DefaultValue);

        var p2 = new JsonProperty(typeof(int), typeof(Object));

        Assert.Equal(0, p2.GetResolvedDefaultValue());
        Assert.Equal(null, p2.DefaultValue);

        var p3 = new JsonProperty(typeof(DateTime), typeof(Object));

        Assert.Equal(new DateTime(), p3.GetResolvedDefaultValue());
        Assert.Equal(null, p3.DefaultValue);

        var p4 = new JsonProperty(typeof(CompareOptions), typeof(Object));

        Assert.Equal(CompareOptions.None, (CompareOptions) p4.GetResolvedDefaultValue());
        Assert.Equal(null, p4.DefaultValue);
    }

    [Fact]
    public void ListInterface()
    {
        var resolver = new DefaultContractResolver();
        var contract = (JsonArrayContract) resolver.ResolveContract(typeof(IList<int>));

        Assert.True(contract.IsInstantiable);
        Assert.Equal(typeof(List<int>), contract.CreatedType);
        Assert.NotNull(contract.DefaultCreator);
    }

    [Fact]
    public void AbstractTestClass()
    {
        var resolver = new DefaultContractResolver();
        var contract = (JsonObjectContract) resolver.ResolveContract(typeof(AbstractTestClass));

        Assert.False(contract.IsInstantiable);
        Assert.Null(contract.DefaultCreator);
        Assert.Null(contract.OverrideCreator);

        XUnitAssert.Throws<JsonSerializationException>(
            () => JsonConvert.DeserializeObject<AbstractTestClass>("{Value:'Value!'}",
                new JsonSerializerSettings
                {
                    ContractResolver = resolver
                }),
            "Could not create an instance of type TestObjects.AbstractTestClass. Type is an interface or abstract class and cannot be instantiated. Path 'Value', line 1, position 7.");

        contract.DefaultCreator = () => new AbstractImplementationTestClass();

        var o = JsonConvert.DeserializeObject<AbstractTestClass>(
            "{Value:'Value!'}",
            new JsonSerializerSettings
            {
                ContractResolver = resolver
            });

        Assert.Equal("Value!", o.Value);
    }

    [Fact]
    public void AbstractListTestClass()
    {
        var resolver = new DefaultContractResolver();
        var contract = (JsonArrayContract) resolver.ResolveContract(typeof(AbstractListTestClass<int>));

        Assert.False(contract.IsInstantiable);
        Assert.Null(contract.DefaultCreator);
        Assert.False(contract.HasParameterizedCreatorInternal);

        XUnitAssert.Throws<JsonSerializationException>(
            () => JsonConvert.DeserializeObject<AbstractListTestClass<int>>("[1,2]",
                new JsonSerializerSettings
                {
                    ContractResolver = resolver
                }),
            "Could not create an instance of type TestObjects.AbstractListTestClass`1[System.Int32]. Type is an interface or abstract class and cannot be instantiated. Path '', line 1, position 1.");

        contract.DefaultCreator = () => new AbstractImplementationListTestClass<int>();

        var l = JsonConvert.DeserializeObject<AbstractListTestClass<int>>("[1,2]",
            new JsonSerializerSettings
            {
                ContractResolver = resolver
            });

        Assert.Equal(2, l.Count);
        Assert.Equal(1, l[0]);
        Assert.Equal(2, l[1]);
    }

    public class CustomList<T> : List<T>;

    [Fact]
    public void ListInterfaceDefaultCreator()
    {
        var resolver = new DefaultContractResolver();
        var contract = (JsonArrayContract) resolver.ResolveContract(typeof(IList<int>));

        Assert.True(contract.IsInstantiable);
        Assert.NotNull(contract.DefaultCreator);

        contract.DefaultCreator = () => new CustomList<int>();

        var l = JsonConvert.DeserializeObject<IList<int>>(
            "[1,2,3]",
            new JsonSerializerSettings
            {
                ContractResolver = resolver
            });

        Assert.Equal(typeof(CustomList<int>), l.GetType());
        Assert.Equal(3, l.Count);
        Assert.Equal(1, l[0]);
        Assert.Equal(2, l[1]);
        Assert.Equal(3, l[2]);
    }

    public class CustomDictionary<TKey, TValue> : Dictionary<TKey, TValue>;

    [Fact]
    public void DictionaryInterfaceDefaultCreator()
    {
        var resolver = new DefaultContractResolver();
        var contract = (JsonDictionaryContract) resolver.ResolveContract(typeof(IDictionary<string, int>));

        Assert.True(contract.IsInstantiable);
        Assert.NotNull(contract.DefaultCreator);

        contract.DefaultCreator = () => new CustomDictionary<string, int>();

        var d = JsonConvert.DeserializeObject<IDictionary<string, int>>("{key1:1,key2:2}", new JsonSerializerSettings
        {
            ContractResolver = resolver
        });

        Assert.Equal(typeof(CustomDictionary<string, int>), d.GetType());
        Assert.Equal(2, d.Count);
        Assert.Equal(1, d["key1"]);
        Assert.Equal(2, d["key2"]);
    }

    [Fact]
    public void AbstractDictionaryTestClass()
    {
        var resolver = new DefaultContractResolver();
        var contract = (JsonDictionaryContract) resolver.ResolveContract(typeof(AbstractDictionaryTestClass<string, int>));

        Assert.False(contract.IsInstantiable);
        Assert.Null(contract.DefaultCreator);
        Assert.False(contract.HasParameterizedCreatorInternal);

        XUnitAssert.Throws<JsonSerializationException>(
            () => JsonConvert.DeserializeObject<AbstractDictionaryTestClass<string, int>>("{key1:1,key2:2}",
                new JsonSerializerSettings
                {
                    ContractResolver = resolver
                }),
            "Could not create an instance of type TestObjects.AbstractDictionaryTestClass`2[System.String,System.Int32]. Type is an interface or abstract class and cannot be instantiated. Path 'key1', line 1, position 6.");

        contract.DefaultCreator = () => new AbstractImplementationDictionaryTestClass<string, int>();

        var d = JsonConvert.DeserializeObject<AbstractDictionaryTestClass<string, int>>(
            "{key1:1,key2:2}",
            new JsonSerializerSettings
            {
                ContractResolver = resolver
            });

        Assert.Equal(2, d.Count);
        Assert.Equal(1, d["key1"]);
        Assert.Equal(2, d["key2"]);
    }

    [Fact]
    public void SerializeWithEscapedPropertyName()
    {
        var json = JsonConvert.SerializeObject(
            new AddressWithDataMember
            {
                AddressLine1 = "value!"
            },
            new JsonSerializerSettings
            {
                ContractResolver = new EscapedPropertiesContractResolver
                {
                    PropertySuffix = @"-'-""-"
                }
            });

        Assert.Equal("""{"AddressLine1-'-\"-":"value!"}""", json);

        var reader = new JsonTextReader(new StringReader(json));
        reader.Read();
        reader.Read();

        Assert.Equal(@"AddressLine1-'-""-", reader.Value);
    }

    [Fact]
    public void SerializeWithHtmlEscapedPropertyName()
    {
        var json = JsonConvert.SerializeObject(
            new AddressWithDataMember
            {
                AddressLine1 = "value!"
            },
            new JsonSerializerSettings
            {
                ContractResolver = new EscapedPropertiesContractResolver
                {
                    PropertyPrefix = "<b>",
                    PropertySuffix = "</b>"
                },
                EscapeHandling = EscapeHandling.EscapeHtml
            });

        Assert.Equal("""{"\u003cb\u003eAddressLine1\u003c/b\u003e":"value!"}""", json);

        var reader = new JsonTextReader(new StringReader(json));
        reader.Read();
        reader.Read();

        Assert.Equal("<b>AddressLine1</b>", reader.Value);
    }

    [Fact]
    public void CalculatingPropertyNameEscapedSkipping()
    {
        var p = new JsonProperty(typeof(Object),typeof(Object)) {PropertyName = "abc"};
        Assert.True(p.skipPropertyNameEscape);

        p = new(typeof(Object),typeof(Object)) {PropertyName = "123"};
        Assert.True(p.skipPropertyNameEscape);

        p = new(typeof(Object),typeof(Object)) {PropertyName = "._-"};
        Assert.True(p.skipPropertyNameEscape);

        p = new(typeof(Object),typeof(Object)) {PropertyName = "!@#"};
        Assert.True(p.skipPropertyNameEscape);

        p = new(typeof(Object),typeof(Object)) {PropertyName = "$%^"};
        Assert.True(p.skipPropertyNameEscape);

        p = new(typeof(Object),typeof(Object)) {PropertyName = "?*("};
        Assert.True(p.skipPropertyNameEscape);

        p = new(typeof(Object),typeof(Object)) {PropertyName = ")_+"};
        Assert.True(p.skipPropertyNameEscape);

        p = new(typeof(Object),typeof(Object)) {PropertyName = "=:,"};
        Assert.True(p.skipPropertyNameEscape);

        p = new(typeof(Object),typeof(Object)) {PropertyName = null};
        Assert.True(p.skipPropertyNameEscape);

        p = new(typeof(Object),typeof(Object)) {PropertyName = "&"};
        Assert.False(p.skipPropertyNameEscape);

        p = new(typeof(Object),typeof(Object)) {PropertyName = "<"};
        Assert.False(p.skipPropertyNameEscape);

        p = new(typeof(Object),typeof(Object)) {PropertyName = ">"};
        Assert.False(p.skipPropertyNameEscape);

        p = new(typeof(Object),typeof(Object)) {PropertyName = "'"};
        Assert.False(p.skipPropertyNameEscape);

        p = new(typeof(Object),typeof(Object)) {PropertyName = @""""};
        Assert.False(p.skipPropertyNameEscape);

        p = new(typeof(Object),typeof(Object)) {PropertyName = Environment.NewLine};
        Assert.False(p.skipPropertyNameEscape);

        p = new(typeof(Object),typeof(Object)) {PropertyName = "\0"};
        Assert.False(p.skipPropertyNameEscape);

        p = new(typeof(Object),typeof(Object)) {PropertyName = "\n"};
        Assert.False(p.skipPropertyNameEscape);

        p = new(typeof(Object),typeof(Object)) {PropertyName = "\v"};
        Assert.False(p.skipPropertyNameEscape);

        p = new(typeof(Object),typeof(Object)) {PropertyName = "\u00B9"};
        Assert.False(p.skipPropertyNameEscape);
    }

    [Fact]
    public void DeserializeDataMemberClassWithNoDataContract()
    {
        var resolver = new DefaultContractResolver();
        var contract = (JsonObjectContract) resolver.ResolveContract(typeof(AddressWithDataMember));

        Assert.Equal("AddressLine1", contract.Properties[0].PropertyName);
    }

    [Fact]
    public void ResolveProperties_IgnoreStatic()
    {
        var resolver = new DefaultContractResolver();
        var contract = (JsonObjectContract) resolver.ResolveContract(typeof(NumberFormatInfo));

        Assert.False(contract.Properties.Any(_ => _.PropertyName == "InvariantInfo"));
    }

    [Fact]
    public void ParameterizedCreator()
    {
        var resolver = new DefaultContractResolver();
        var contract = (JsonObjectContract) resolver.ResolveContract(typeof(PublicParameterizedConstructorWithPropertyNameConflictWithAttribute));

        Assert.Null(contract.DefaultCreator);
        Assert.NotNull(contract.ParameterizedCreator);
        Assert.Equal(1, contract.CreatorParameters.Count);
        Assert.Equal("name", contract.CreatorParameters[0].PropertyName);

        contract.ParameterizedCreator = null;
        Assert.Null(contract.ParameterizedCreator);
    }

    [Fact]
    public void OverrideCreator()
    {
        var resolver = new DefaultContractResolver();
        var contract = (JsonObjectContract) resolver.ResolveContract(typeof(MultipleParametrizedConstructorsJsonConstructor));

        Assert.Null(contract.DefaultCreator);
        Assert.NotNull(contract.OverrideCreator);
        Assert.Equal(2, contract.CreatorParameters.Count);
        Assert.Equal("Value", contract.CreatorParameters[0].PropertyName);
        Assert.Equal("Age", contract.CreatorParameters[1].PropertyName);

        contract.OverrideCreator = null;
        Assert.Null(contract.OverrideCreator);
    }

    [Fact]
    public void CustomOverrideCreator()
    {
        var resolver = new DefaultContractResolver();
        var contract = (JsonObjectContract) resolver.ResolveContract(typeof(MultipleParametrizedConstructorsJsonConstructor));

        var ensureCustomCreatorCalled = false;

        contract.OverrideCreator = args =>
        {
            ensureCustomCreatorCalled = true;
            return new MultipleParametrizedConstructorsJsonConstructor((string) args[0], (int) args[1]);
        };
        Assert.NotNull(contract.OverrideCreator);

        var o = JsonConvert.DeserializeObject<MultipleParametrizedConstructorsJsonConstructor>("{Value:'value!', Age:1}", new JsonSerializerSettings
        {
            ContractResolver = resolver
        });

        Assert.Equal("value!", o.Value);
        Assert.Equal(1, o.Age);
        Assert.True(ensureCustomCreatorCalled);
    }

    [Fact]
    public void SerializeInterface()
    {
        var employee = new Employee
        {
            BirthDate = new(1977, 12, 30, 1, 1, 1, DateTimeKind.Utc),
            FirstName = "Maurice",
            LastName = "Moss",
            Department = "IT",
            JobTitle = "Support"
        };

        var iPersonJson = JsonConvert.SerializeObject(
            employee,
            Formatting.Indented,
            new JsonSerializerSettings
            {
                ContractResolver = new IPersonContractResolver()
            });

        var o = JObject.Parse(iPersonJson);

        Assert.Equal("Maurice", (string) o["FirstName"]);
        Assert.Equal("Moss", (string) o["LastName"]);
        Assert.Equal("1977-12-30T01:01:01Z", (string)o["BirthDate"]);
    }

    [Fact]
    public void SingleTypeWithMultipleContractResolvers()
    {
        var book = new Book
        {
            BookName = "The Gathering Storm",
            BookPrice = 16.19m,
            AuthorName = "Brandon Sanderson",
            AuthorAge = 34,
            AuthorCountry = "United States of America"
        };

        var startingWithA = JsonConvert.SerializeObject(book, Formatting.Indented,
            new JsonSerializerSettings {ContractResolver = new DynamicContractResolver('A')});

        // {
        //   "AuthorName": "Brandon Sanderson",
        //   "AuthorAge": 34,
        //   "AuthorCountry": "United States of America"
        // }

        var startingWithB = JsonConvert.SerializeObject(book, Formatting.Indented,
            new JsonSerializerSettings {ContractResolver = new DynamicContractResolver('B')});

        // {
        //   "BookName": "The Gathering Storm",
        //   "BookPrice": 16.19
        // }

        XUnitAssert.AreEqualNormalized(
            """
            {
              "AuthorName": "Brandon Sanderson",
              "AuthorAge": 34,
              "AuthorCountry": "United States of America"
            }
            """,
            startingWithA);

        XUnitAssert.AreEqualNormalized(
            """
            {
              "BookName": "The Gathering Storm",
              "BookPrice": 16.19
            }
            """,
            startingWithB);
    }

    //TODO:
//     [Fact]
//     public void SerializeCompilerGeneratedMembers()
//     {
//         var structTest = new StructTest
//         {
//             IntField = 1,
//             IntProperty = 2,
//             StringField = "Field",
//             StringProperty = "Property"
//         };
//
//         var skipCompilerGeneratedResolver = new DefaultContractResolver();
//
//         var skipCompilerGeneratedJson = JsonConvert.SerializeObject(structTest, Formatting.Indented,
//             new JsonSerializerSettings { ContractResolver = skipCompilerGeneratedResolver });
//
//         XUnitAssert.AreEqualNormalized(@"{
//   ""StringField"": ""Field"",
//   ""IntField"": 1,
//   ""StringProperty"": ""Property"",
//   ""IntProperty"": 2
// }", skipCompilerGeneratedJson);
//
//         var includeCompilerGeneratedResolver = new IncludeCompilerGeneratedResolver
//         {
//             SerializeCompilerGeneratedMembers = true
//         };
//
//         var includeCompilerGeneratedJson = JsonConvert.SerializeObject(structTest, Formatting.Indented,
//             new JsonSerializerSettings
//             {
//                 ContractResolver = includeCompilerGeneratedResolver
//             });
//
//         var o = JObject.Parse(includeCompilerGeneratedJson);
//
//         Console.WriteLine(includeCompilerGeneratedJson);
//
//         Assert.Equal("Property", (string)o["<StringProperty>k__BackingField"]);
//         Assert.Equal(2, (int)o["<IntProperty>k__BackingField"]);
//     }
//
//     public class IncludeCompilerGeneratedResolver : DefaultContractResolver
//     {
//         protected override List<MemberInfo> GetSerializableMembers(Type type)
//         {
//             var serializableMembers = ReflectionUtils.GetFieldsAndProperties(type, BindingFlags.Instance | BindingFlags.NonPublic | BindingFlags.Public).ToList();
//             return serializableMembers;
//         }
//     }

    public class ClassWithShouldSerialize
    {
        public string Prop1 { get; set; }
        public string Prop2 { get; set; }

        public bool ShouldSerializeProp1() =>
            false;
    }

    [Fact]
    public void DefaultContractResolverIgnoreShouldSerializeTrue()
    {
        var resolver = new DefaultContractResolver
        {
            IgnoreShouldSerializeMembers = true
        };

        var contract = (JsonObjectContract) resolver.ResolveContract(typeof(ClassWithShouldSerialize));

        var property1 = contract.Properties["Prop1"];
        Assert.Equal(null, property1.ShouldSerialize);

        var property2 = contract.Properties["Prop2"];
        Assert.Equal(null, property2.ShouldSerialize);
    }

    [Fact]
    public void DefaultContractResolverIgnoreShouldSerializeUnset()
    {
        var resolver = new DefaultContractResolver();

        var contract = (JsonObjectContract) resolver.ResolveContract(typeof(ClassWithShouldSerialize));

        var property1 = contract.Properties["Prop1"];
        Assert.NotEqual(null, property1.ShouldSerialize);

        var property2 = contract.Properties["Prop2"];
        Assert.Equal(null, property2.ShouldSerialize);
    }

    public class ClassWithIsSpecified
    {
        [JsonProperty] public string Prop1 { get; set; }
        [JsonProperty] public string Prop2 { get; set; }
        [JsonProperty] public string Prop3 { get; set; }
        [JsonProperty] public string Prop4 { get; set; }
        [JsonProperty] public string Prop5 { get; set; }

        public bool Prop1Specified;
        public bool Prop2Specified { get; set; }
        public static bool Prop3Specified { get; set; }
        public event Func<bool> Prop4Specified;
        public static bool Prop5Specified;

        protected virtual bool OnProp4Specified() =>
            Prop4Specified?.Invoke() ?? false;
    }

    [Fact]
    public void NonGenericDictionary_KeyValueTypes()
    {
        var resolver = new DefaultContractResolver();

        var c = (JsonDictionaryContract) resolver.ResolveContract(typeof(IDictionary));

        Assert.Null(c.DictionaryKeyType);
        Assert.Null(c.DictionaryValueType);
    }

    [Fact]
    public void DefaultContractResolverIgnoreIsSpecifiedTrue()
    {
        var resolver = new DefaultContractResolver
        {
            IgnoreIsSpecifiedMembers = true
        };

        var contract = (JsonObjectContract) resolver.ResolveContract(typeof(ClassWithIsSpecified));

        var property1 = contract.Properties["Prop1"];
        Assert.Equal(null, property1.GetIsSpecified);
        Assert.Equal(null, property1.SetIsSpecified);

        var property2 = contract.Properties["Prop2"];
        Assert.Equal(null, property2.GetIsSpecified);
        Assert.Equal(null, property2.SetIsSpecified);

        var property3 = contract.Properties["Prop3"];
        Assert.Equal(null, property3.GetIsSpecified);
        Assert.Equal(null, property3.SetIsSpecified);

        var property4 = contract.Properties["Prop4"];
        Assert.Equal(null, property4.GetIsSpecified);
        Assert.Equal(null, property4.SetIsSpecified);

        var property5 = contract.Properties["Prop5"];
        Assert.Equal(null, property5.GetIsSpecified);
        Assert.Equal(null, property5.SetIsSpecified);
    }

    [Fact]
    public void DefaultContractResolverIgnoreIsSpecifiedUnset()
    {
        var resolver = new DefaultContractResolver();

        var contract = (JsonObjectContract) resolver.ResolveContract(typeof(ClassWithIsSpecified));

        var property1 = contract.Properties["Prop1"];
        Assert.NotEqual(null, property1.GetIsSpecified);
        Assert.NotEqual(null, property1.SetIsSpecified);

        var property2 = contract.Properties["Prop2"];
        Assert.NotEqual(null, property2.GetIsSpecified);
        Assert.NotEqual(null, property2.SetIsSpecified);

        var property3 = contract.Properties["Prop3"];
        Assert.Equal(null, property3.GetIsSpecified);
        Assert.Equal(null, property3.SetIsSpecified);

        var property4 = contract.Properties["Prop4"];
        Assert.Equal(null, property4.GetIsSpecified);
        Assert.Equal(null, property4.SetIsSpecified);

        var property5 = contract.Properties["Prop5"];
        Assert.Equal(null, property5.GetIsSpecified);
        Assert.Equal(null, property5.SetIsSpecified);
    }

    [Fact]
    public void JsonRequiredAttribute()
    {
        var resolver = new DefaultContractResolver();

        var contract = (JsonObjectContract) resolver.ResolveContract(typeof(RequiredPropertyTestClass));

        var property1 = contract.Properties["Name"];

        Assert.Equal(Required.Always, property1.Required);
        XUnitAssert.True(property1.IsRequiredSpecified);
    }

    [Fact]
    public void JsonPropertyAttribute_Required()
    {
        var resolver = new DefaultContractResolver();

        var contract = (JsonObjectContract) resolver.ResolveContract(typeof(RequiredObject));

        var unset = contract.Properties["UnsetProperty"];

        Assert.Equal(Required.Default, unset.Required);
        XUnitAssert.False(unset.IsRequiredSpecified);

        var allowNull = contract.Properties["AllowNullProperty"];

        Assert.Equal(Required.AllowNull, allowNull.Required);
        XUnitAssert.True(allowNull.IsRequiredSpecified);
    }

    [Fact]
    public void InternalConverter_Object_NotSet()
    {
        var resolver = new DefaultContractResolver();

        var contract = (JsonObjectContract) resolver.ResolveContract(typeof(object));

        Assert.Null(contract.InternalConverter);
    }

    [Fact]
    public void InternalConverter_Regex_Set()
    {
        var resolver = new DefaultContractResolver();

        var contract = resolver.ResolveContract(typeof(Regex));

        Assert.IsType(typeof(RegexConverter), contract.InternalConverter);
    }
}<|MERGE_RESOLUTION|>--- conflicted
+++ resolved
@@ -6,12 +6,7 @@
 using TestObjects;
 // ReSharper disable PossibleMultipleEnumeration
 
-<<<<<<< HEAD
-public class DynamicContractResolver(char startingWithChar) :
-    DefaultContractResolver
-=======
 public class DynamicContractResolver(char startingWithChar) : DefaultContractResolver
->>>>>>> 8e548c74
 {
     protected override IList<JsonProperty> CreateProperties(Type type, MemberSerialization memberSerialization)
     {
@@ -558,6 +553,36 @@
 //         }
 //     }
 
+    public class ClassWithExtensionData
+    {
+        [JsonExtensionData] public IDictionary<string, object> Data { get; set; }
+    }
+
+    [Fact]
+    public void ExtensionDataGetterCanBeIteratedMultipleTimes()
+    {
+        var resolver = new DefaultContractResolver();
+        var contract = (JsonObjectContract) resolver.ResolveContract(typeof(ClassWithExtensionData));
+
+        var myClass = new ClassWithExtensionData
+        {
+            Data = new Dictionary<string, object>
+            {
+                {"SomeField", "Field"}
+            }
+        };
+
+        var getter = contract.ExtensionDataGetter;
+
+        IEnumerable<KeyValuePair<object, object>> dictionaryData = getter(myClass).ToDictionary(kv => kv.Key, kv => kv.Value);
+        Assert.True(dictionaryData.Any());
+        Assert.True(dictionaryData.Any());
+
+        var extensionData = getter(myClass);
+        Assert.True(extensionData.Any());
+        Assert.True(extensionData.Any()); // second test fails if the enumerator returned isn't reset
+    }
+
     public class ClassWithShouldSerialize
     {
         public string Prop1 { get; set; }
